AUTOMAKE_OPTIONS = gnu
SUBDIRS = ocf
DIST_SUBDIRS = gtest ocf leveldb libs3

EXTRA_DIST = \
	libs3/COPYING \
	libs3/ChangeLog \
	libs3/GNUmakefile \
	libs3/GNUmakefile.mingw \
	libs3/GNUmakefile.osx \
	libs3/INSTALL \
	libs3/LICENSE \
	libs3/README \
	libs3/TODO \
	libs3/archlinux \
	libs3/debian \
	libs3/doxyfile \
	libs3/inc \
	libs3/libs3.spec \
	libs3/mswin \
	libs3/src \
	libs3/test

CLEANFILES =
bin_PROGRAMS =
# like bin_PROGRAMS, but these targets are only built for debug builds
bin_DEBUGPROGRAMS =
sbin_PROGRAMS =
sbin_SCRIPTS = \
	ceph-disk-prepare \
	ceph-disk-activate
bin_SCRIPTS = ceph-run $(srcdir)/ceph-clsinfo ceph-debugpack ceph-rbdnamer
dist_bin_SCRIPTS =
# C/C++ tests to build will be appended to this
check_PROGRAMS =
# tests to actually run on "make check"; if you need extra, non-test,
# executables built, you need to replace this with manual assignments
# target by target
TESTS = $(check_PROGRAMS)

check-local:
	$(srcdir)/test/encoding/check-generated.sh
	$(srcdir)/test/encoding/readable.sh ../ceph-object-corpus

EXTRALIBS = -luuid
if FREEBSD
EXTRALIBS += -lexecinfo
endif
if LINUX
EXTRALIBS += -lrt
endif
if WITH_PROFILER
EXTRALIBS += -lprofiler
endif

LIBGLOBAL_LDA = libglobal.la $(PTHREAD_LIBS) -lm $(CRYPTO_LIBS) $(EXTRALIBS)

LIBOS_LDA = libos.a

if WITH_LIBAIO
LIBOS_LDA += -laio
endif

if WITH_SYSTEM_LEVELDB
LIBOS_LDA += -lleveldb -lsnappy
LEVELDB_INCLUDE =
else
LIBOS_LDA += leveldb/libleveldb.a
SUBDIRS += leveldb
LEVELDB_INCLUDE = -I$(top_srcdir)/src/leveldb/include
endif



# monitor
ceph_mon_SOURCES = ceph_mon.cc
ceph_mon_LDFLAGS = $(AM_LDFLAGS)
ceph_mon_LDADD = libmon.a $(LIBGLOBAL_LDA)
ceph_mon_CXXFLAGS = ${AM_CXXFLAGS}
bin_PROGRAMS += ceph-mon

# osd
ceph_osd_SOURCES = ceph_osd.cc objclass/class_debug.cc \
	       objclass/class_api.cc
ceph_osd_LDADD = libosd.a $(LIBOS_LDA) $(LIBGLOBAL_LDA)
ceph_osd_CXXFLAGS = ${CRYPTO_CXXFLAGS} ${AM_CXXFLAGS} $(LEVELDB_INCLUDE)
bin_PROGRAMS += ceph-osd

if LINUX
ceph_osd_LDADD += -ldl
endif

# mds
ceph_mds_SOURCES = ceph_mds.cc
ceph_mds_LDADD = libmds.a libosdc.la $(LIBGLOBAL_LDA)
bin_PROGRAMS += ceph-mds
ceph_mds_CXXFLAGS = ${AM_CXXFLAGS}

# admin tools
ceph_SOURCES = \
	tools/ceph.cc \
	tools/common.cc \
	mon/PGMap.cc
ceph_LDADD = $(LIBGLOBAL_LDA) $(LIBEDIT_LIBS)
ceph_CXXFLAGS = ${AM_CXXFLAGS}

ceph_conf_SOURCES = ceph_conf.cc
ceph_conf_LDADD = $(LIBGLOBAL_LDA)
ceph_authtool_SOURCES = ceph_authtool.cc
ceph_authtool_LDADD = $(LIBGLOBAL_LDA)
bin_PROGRAMS += ceph ceph-conf ceph-authtool

monmaptool_SOURCES = monmaptool.cc
monmaptool_LDADD = $(LIBGLOBAL_LDA)
crushtool_SOURCES = crushtool.cc
crushtool_LDADD = $(LIBGLOBAL_LDA)
osdmaptool_SOURCES = osdmaptool.cc
osdmaptool_LDADD = $(LIBGLOBAL_LDA)
bin_PROGRAMS += monmaptool crushtool osdmaptool

rgw_dencoder_src = rgw/rgw_dencoder.cc \
                   rgw/rgw_acl.cc

ceph_dencoder_SOURCES = test/encoding/ceph_dencoder.cc ${rgw_dencoder_src}
ceph_dencoder_CXXFLAGS = ${CRYPTO_CXXFLAGS} ${AM_CXXFLAGS}
ceph_dencoder_LDADD = $(LIBGLOBAL_LDA) libcls_lock_client.a libcls_rgw_client.a libosd.a libmds.a $(LIBOS_LDA) libmon.a
bin_PROGRAMS += ceph-dencoder

mount_ceph_SOURCES = mount/mount.ceph.c common/armor.c common/safe_io.c common/secret.c include/addr_parsing.c
mount_ceph_LDADD = -lkeyutils
if LINUX
sbin_PROGRAMS += mount.ceph
endif

# user tools
cephfs_SOURCES = cephfs.cc
bin_PROGRAMS += cephfs

librados_config_SOURCES = librados-config.cc
librados_config_LDADD = libglobal.la librados.la $(EXTRALIBS) $(CRYPTO_LIBS)
bin_PROGRAMS += librados-config

# synthetic client
ceph_syn_SOURCES = ceph_syn.cc client/SyntheticClient.cc
ceph_syn_LDADD = libclient.la libosdc.la $(LIBGLOBAL_LDA)
bin_PROGRAMS += ceph-syn

core: ceph-mon ceph-osd ceph-mds ceph cephfs librados-config ceph-conf monmaptool osdmaptool crushtool ceph-syn


# fuse targets?
if WITH_FUSE
ceph_fuse_SOURCES = ceph_fuse.cc client/fuse_ll.cc
ceph_fuse_LDADD = -lfuse libclient.la libosdc.la $(LIBGLOBAL_LDA)
ceph_fuse_CXXFLAGS = ${AM_CXXFLAGS}
bin_PROGRAMS += ceph-fuse

endif

# tcmalloc?
if WITH_TCMALLOC
tcmalloc_safety_flags = -fno-builtin-malloc -fno-builtin-calloc -fno-builtin-realloc -fno-builtin-free
ceph_osd_LDADD += -ltcmalloc
ceph_osd_CXXFLAGS += ${tcmalloc_safety_flags}
ceph_osd_SOURCES += perfglue/heap_profiler.cc
ceph_mds_LDADD += -ltcmalloc
ceph_mds_CXXFLAGS += ${tcmalloc_safety_flags}
ceph_mds_SOURCES += perfglue/heap_profiler.cc
ceph_mon_LDADD += -ltcmalloc
ceph_mon_CXXFLAGS += ${tcmalloc_safety_flags}
ceph_mon_SOURCES += perfglue/heap_profiler.cc
if WITH_FUSE
ceph_fuse_LDADD += -ltcmalloc
ceph_fuse_CXXFLAGS += ${tcmalloc_safety_flags}
endif #WITH_FUSE
else
ceph_osd_SOURCES += perfglue/disabled_heap_profiler.cc
ceph_mds_SOURCES += perfglue/disabled_heap_profiler.cc
ceph_mon_SOURCES += perfglue/disabled_heap_profiler.cc
endif # WITH_TCMALLOC

# debug targets
psim_SOURCES = psim.cc
psim_LDADD = $(LIBGLOBAL_LDA)
bin_DEBUGPROGRAMS += psim

test_mutate_SOURCES = test/test_mutate.cc
test_mutate_LDADD = libglobal.la librados.la $(PTHREAD_LIBS) -lm $(CRYPTO_LIBS) $(EXTRALIBS)
bin_DEBUGPROGRAMS += test_mutate

test_rewrite_latency_SOURCES = test/test_rewrite_latency.cc
test_rewrite_latency_LDADD = libcommon.la $(PTHREAD_LIBS) -lm $(CRYPTO_LIBS) $(EXTRALIBS)
bin_DEBUGPROGRAMS += test_rewrite_latency

testmsgr_SOURCES = testmsgr.cc
testmsgr_LDADD = $(LIBGLOBAL_LDA)
bin_DEBUGPROGRAMS += testmsgr

test_ioctls_SOURCES = client/test_ioctls.c
bin_DEBUGPROGRAMS += test_ioctls

dupstore_SOURCES = dupstore.cc
dupstore_LDADD = $(LIBOS_LDA) $(LIBGLOBAL_LDA)
streamtest_SOURCES = streamtest.cc
streamtest_LDADD = $(LIBOS_LDA) $(LIBGLOBAL_LDA)
bin_DEBUGPROGRAMS += dupstore streamtest

test_trans_SOURCES = test_trans.cc
test_trans_LDADD = $(LIBOS_LDA) $(LIBGLOBAL_LDA)
bin_DEBUGPROGRAMS += test_trans

testrados_SOURCES = test/osd/TestRados.cc test/osd/TestOpStat.cc test/osd/Object.cc  test/osd/RadosModel.cc
testrados_LDADD = librados.la $(LIBGLOBAL_LDA)
bin_DEBUGPROGRAMS += testrados

omapbench_SOURCES = test/omap_bench.cc
omapbench_LDADD = librados.la $(LIBGLOBAL_LDA)
bin_DEBUGPROGRAMS += omapbench

multi_stress_watch_SOURCES = test/multi_stress_watch.cc test/rados-api/test.cc
multi_stress_watch_LDADD = librados.la $(LIBGLOBAL_LDA)
bin_DEBUGPROGRAMS += multi_stress_watch 

if WITH_BUILD_TESTS
test_libcommon_build_SOURCES = test/test_libcommon_build.cc $(libcommon_files)
test_libcommon_build_LDADD = $(PTHREAD_LIBS) -lm $(CRYPTO_LIBS) $(EXTRALIBS)
bin_DEBUGPROGRAMS += test_libcommon_build

test_librados_build_SOURCES = test/test_libcommon_build.cc $(libcommon_files) $(librados_SOURCES)
test_librados_build_LDADD = $(PTHREAD_LIBS) -lm $(CRYPTO_LIBS) $(EXTRALIBS)
test_librados_build_CXXFLAGS = $(AM_CXXFLAGS)
bin_DEBUGPROGRAMS += test_librados_build

test_librgw_build_SOURCES = test/test_libcommon_build.cc $(libcommon_files) \
			    $(librados_SOURCES) $(librgw_la_SOURCES)
test_librgw_build_LDADD = -lexpat $(PTHREAD_LIBS) -lm $(CRYPTO_LIBS) $(EXTRALIBS)
test_librgw_build_CXXFLAGS = $(AM_CXXFLAGS)
bin_DEBUGPROGRAMS += test_librgw_build

test_libcephfs_build_SOURCES = test/test_libcommon_build.cc $(libcommon_files) \
			    $(libcephfs_la_SOURCES) $(libosdc_la_SOURCES)
test_libcephfs_build_LDADD = -lexpat $(PTHREAD_LIBS) -lm $(CRYPTO_LIBS) $(EXTRALIBS)
test_libcephfs_build_CXXFLAGS = $(AM_CXXFLAGS)
bin_DEBUGPROGRAMS += test_libcephfs_build
endif

if WITH_HADOOPCLIENT
test_libhadoopcephfs_build_SOURCES = test/test_libcommon_build.cc \
         $(libhadoopcephfs_la_SOURCES) $(libcephfs_la_SOURCES) \
	 $(libosdc_la_SOURCES) $(libcommon_files)
test_libhadoopcephfs_build_LDADD = -lexpat $(PTHREAD_LIBS) -lm $(CRYPTO_LIBS) $(EXTRALIBS)
test_libhadoopcephfs_build_CXXFLAGS = $(AM_CXXFLAGS)
bin_DEBUGPROGRAMS += test_libhadoopcephfs_build
endif

##########
BUILT_SOURCES =
lib_LTLIBRARIES = 
noinst_LTLIBRARIES = 
noinst_LIBRARIES =

# libcephfs
libcephfs_la_SOURCES = \
	libcephfs.cc \
	client/Client.cc \
	client/Inode.cc \
	client/MetaRequest.cc
libcephfs_la_CFLAGS= ${CRYPTO_CFLAGS} ${AM_CFLAGS}
libcephfs_la_CXXFLAGS= ${CRYPTO_CXXFLAGS} ${AM_CXXFLAGS}
libcephfs_la_LIBADD = libosdc.la
libcephfs_la_LDFLAGS =  $(PTHREAD_LIBS) $(CRYPTO_LIBS) $(EXTRALIBS) \
            ${AM_LDFLAGS} -version-info 1:0:0 -export-symbols-regex '^ceph_.*'
lib_LTLIBRARIES += libcephfs.la

testceph_SOURCES = client/testceph.cc
testceph_LDADD = libcephfs.la $(PTHREAD_LIBS) -lm $(CRYPTO_LIBS) $(EXTRALIBS)
bin_DEBUGPROGRAMS += testceph

testtimers_SOURCES = test/TestTimers.cc
testtimers_LDADD = $(LIBGLOBAL_LDA)
bin_DEBUGPROGRAMS += testtimers

testsignal_handlers_SOURCES = test/TestSignalHandlers.cc
testsignal_handlers_LDADD = $(LIBGLOBAL_LDA)
bin_DEBUGPROGRAMS += testsignal_handlers

# librados
librados_SOURCES = \
	librados/librados.cc \
	librados/RadosClient.cc \
	librados/IoCtxImpl.cc \
	osdc/Objecter.cc
librados_la_SOURCES = ${librados_SOURCES}
librados_la_CFLAGS = ${CRYPTO_CFLAGS} ${AM_CFLAGS}
librados_la_CXXFLAGS = ${CRYPTO_CXXFLAGS} ${AM_CXXFLAGS}
librados_la_LIBADD = libcommon.la $(PTHREAD_LIBS) $(CRYPTO_LIBS) $(EXTRALIBS)
librados_la_LDFLAGS = ${AM_LDFLAGS} -version-info 2:0:0 -export-symbols-regex '^rados_.*'
lib_LTLIBRARIES += librados.la

if WITH_RADOSGW

# rgw
librgw_a_SOURCES =  \
	rgw/librgw.cc \
	rgw/rgw_acl.cc \
	rgw/rgw_acl_s3.cc \
	rgw/rgw_acl_swift.cc \
	rgw/rgw_xml.cc \
	rgw/rgw_user.cc \
	rgw/rgw_tools.cc \
	rgw/rgw_rados.cc \
	rgw/rgw_op.cc \
	rgw/rgw_common.cc \
	rgw/rgw_cache.cc \
	rgw/rgw_formats.cc \
	rgw/rgw_log.cc \
	rgw/rgw_multi.cc \
<<<<<<< HEAD
	rgw/rgw_gc.cc \
=======
	rgw/rgw_multi_del.cc \
>>>>>>> 0a1f4a97
	rgw/rgw_env.cc
librgw_a_CFLAGS = ${CRYPTO_CFLAGS} ${AM_CFLAGS}
librgw_a_CXXFLAGS = ${CRYPTO_CXXFLAGS} ${AM_CXXFLAGS}
noinst_LIBRARIES += librgw.a

my_radosgw_ldadd = \
       libglobal.la librgw.a librados.la libcls_rgw_client.a libcls_lock_client.a -lcurl -lexpat \
       $(PTHREAD_LIBS) -lm $(CRYPTO_LIBS) $(EXTRALIBS)

radosgw_SOURCES = \
        rgw/rgw_rest.cc \
        rgw/rgw_rest_swift.cc \
        rgw/rgw_rest_s3.cc \
        rgw/rgw_swift.cc \
	rgw/rgw_swift_auth.cc \
	rgw/rgw_main.cc
radosgw_LDADD = $(my_radosgw_ldadd) -lfcgi
radosgw_CXXFLAGS = ${CRYPTO_CXXFLAGS} ${AM_CXXFLAGS}
bin_PROGRAMS += radosgw

radosgw_admin_SOURCES = rgw/rgw_admin.cc
radosgw_admin_CXXFLAGS = ${CRYPTO_CXXFLAGS} ${AM_CXXFLAGS}
radosgw_admin_LDADD = $(my_radosgw_ldadd)
bin_PROGRAMS += radosgw-admin

rgw_multiparser_SOURCES = rgw/rgw_multiparser.cc
rgw_multiparser_CXXFLAGS = ${CRYPTO_CXXFLAGS} ${AM_CXXFLAGS}
rgw_multiparser_LDADD = $(my_radosgw_ldadd)
bin_DEBUGPROGRAMS += rgw_multiparser

endif

# librbd
librbd_la_SOURCES = \
	librbd/librbd.cc \
	librbd/AioCompletion.cc \
	librbd/AioRequest.cc \
	librbd/cls_rbd_client.cc \
	librbd/ImageCtx.cc \
	librbd/internal.cc \
	librbd/LibrbdWriteback.cc \
	librbd/WatchCtx.cc \
	osdc/ObjectCacher.cc
librbd_la_CFLAGS = ${AM_CFLAGS}
librbd_la_CXXFLAGS = ${AM_CXXFLAGS}
librbd_la_LIBADD = librados.la
librbd_la_LDFLAGS = ${AM_LDFLAGS} -version-info 1:0:0 \
	-export-symbols-regex '^rbd_.*' $(PTHREAD_LIBS) $(EXTRALIBS) 
lib_LTLIBRARIES += librbd.la

rados_SOURCES = rados.cc rados_import.cc rados_export.cc rados_sync.cc common/obj_bencher.cc
rados_LDADD = libglobal.la libcls_lock_client.a librados.la $(PTHREAD_LIBS) -lm $(CRYPTO_LIBS) $(EXTRALIBS)
bin_PROGRAMS += rados

if WITH_REST_BENCH

rest_bench_SOURCES = tools/rest_bench.cc common/obj_bencher.cc
rest_bench_LDADD = libglobal.la $(PTHREAD_LIBS) -lm $(CRYPTO_LIBS) $(EXTRALIBS)
rest_bench_CXXFLAGS = ${AM_CXXFLAGS}
bin_PROGRAMS += rest-bench

if WITH_SYSTEM_LIBS3
rest_bench_LDADD += -ls3
else
rest_bench_LDADD += libs3/build/lib/libs3.a -lcurl -lxml2
rest_bench_CXXFLAGS += -I$(top_srcdir)/src/libs3/inc
SUBDIRS += libs3
endif

endif

scratchtool_SOURCES = scratchtool.c
scratchtool_LDADD = librados.la $(PTHREAD_LIBS) -lm $(CRYPTO_LIBS) $(EXTRALIBS)
scratchtoolpp_SOURCES = scratchtoolpp.cc
scratchtoolpp_LDADD = librados.la $(PTHREAD_LIBS) -lm
radosacl_SOURCES = radosacl.cc
radosacl_LDADD = librados.la $(PTHREAD_LIBS) -lm $(CRYPTO_LIBS) $(EXTRALIBS)
bin_DEBUGPROGRAMS += scratchtool scratchtoolpp radosacl

rbd_SOURCES = rbd.cc common/fiemap.cc common/secret.c
rbd_CXXFLAGS = ${AM_CXXFLAGS}
rbd_LDADD = libglobal.la librbd.la librados.la $(PTHREAD_LIBS) -lm -lkeyutils $(CRYPTO_LIBS) $(EXTRALIBS)
if LINUX
bin_PROGRAMS += rbd
endif


testcrypto_SOURCES = testcrypto.cc
testcrypto_LDADD =  $(LIBGLOBAL_LDA)
testcrypto_CXXFLAGS = ${CRYPTO_CXXFLAGS} ${AM_CXXFLAGS}
bin_DEBUGPROGRAMS += testcrypto

testkeys_SOURCES = testkeys.cc
testkeys_LDADD = libmon.a $(LIBGLOBAL_LDA) 
testkeys_CXXFLAGS = ${AM_CXXFLAGS}
bin_DEBUGPROGRAMS += testkeys

if WITH_TCMALLOC
testkeys_LDADD += -ltcmalloc
testkeys_CXXFLAGS += ${tcmalloc_safety_flags}
testkeys_SOURCES += perfglue/heap_profiler.cc
endif


## rados object classes

# rbd: rados block device class
libcls_rbd_la_SOURCES = cls_rbd.cc
libcls_rbd_la_CFLAGS = ${AM_CFLAGS}
libcls_rbd_la_CXXFLAGS= ${AM_CXXFLAGS}
libcls_rbd_la_LIBADD = $(PTHREAD_LIBS) $(EXTRALIBS)
libcls_rbd_la_LDFLAGS = ${AM_LDFLAGS} -version-info 1:0:0 -export-symbols-regex '.*__cls_.*'

radoslibdir = $(libdir)/rados-classes
radoslib_LTLIBRARIES = libcls_rbd.la


# rbd: rados block device class
libcls_lock_la_SOURCES = cls/lock/cls_lock.cc
libcls_lock_la_CFLAGS = ${AM_CFLAGS}
libcls_lock_la_CXXFLAGS= ${AM_CXXFLAGS}
libcls_lock_la_LIBADD = $(PTHREAD_LIBS) $(EXTRALIBS)
libcls_lock_la_LDFLAGS = ${AM_LDFLAGS} -version-info 1:0:0 -export-symbols-regex '.*__cls_.*'

radoslib_LTLIBRARIES += libcls_lock.la


if WITH_RADOSGW
# rgw: rados gateway
libcls_rgw_la_SOURCES = cls/rgw/cls_rgw.cc
libcls_rgw_la_CFLAGS = ${AM_CFLAGS}
libcls_rgw_la_CXXFLAGS= ${AM_CXXFLAGS}
libcls_rgw_la_LIBADD = $(PTHREAD_LIBS) $(EXTRALIBS)
libcls_rgw_la_LDFLAGS = ${AM_LDFLAGS} -version-info 1:0:0 -export-symbols-regex '.*__cls_.*'

radoslib_LTLIBRARIES += libcls_rgw.la
endif

libcls_lock_client_a_SOURCES =  \
	cls/lock/cls_lock_client.cc  \
	cls/lock/cls_lock_types.cc \
	cls/lock/cls_lock_ops.cc
noinst_LIBRARIES += libcls_lock_client.a

libcls_rgw_client_a_SOURCES =  \
	cls/rgw/cls_rgw_client.cc \
	cls/rgw/cls_rgw_types.cc \
	cls/rgw/cls_rgw_ops.cc
noinst_LIBRARIES += libcls_rgw_client.a

## hadoop client
if WITH_HADOOPCLIENT
JAVA_BASE = /usr/lib/jvm/java-6-sun
libhadoopcephfs_la_SOURCES = client/hadoop/CephFSInterface.cc
libhadoopcephfs_la_LIBADD = libcephfs.la
libhadoopcephfs_la_CFLAGS = ${AM_CFLAGS}
libhadoopcephfs_la_CXXFLAGS = ${AM_CXXFLAGS}
libhadoopcephfs_la_LDFLAGS = ${AM_LDFLAGS} -version-info 1:0:0 -export-symbols-regex 'hadoopcephfs_.*'
lib_LTLIBRARIES += libhadoopcephfs.la
endif

## System tests
libsystest_la_SOURCES = \
	test/system/cross_process_sem.cc \
	test/system/systest_runnable.cc \
	test/system/systest_settings.cc
libsystest_la_LIBADD = libglobal.la
noinst_LTLIBRARIES += libsystest.la

testrados_list_parallel_SOURCES = \
	test/system/rados_list_parallel.cc \
	test/system/st_rados_create_pool.cc \
	test/system/st_rados_list_objects.cc
testrados_list_parallel_LDADD = libsystest.la librados.la
bin_DEBUGPROGRAMS += testrados_list_parallel

testrados_open_pools_parallel_SOURCES = \
	test/system/rados_open_pools_parallel.cc \
	test/system/st_rados_create_pool.cc
testrados_open_pools_parallel_LDADD = libsystest.la librados.la
bin_DEBUGPROGRAMS += testrados_open_pools_parallel

testrados_delete_pools_parallel_SOURCES = \
	test/system/rados_delete_pools_parallel.cc \
	test/system/st_rados_create_pool.cc \
	test/system/st_rados_delete_pool.cc \
	test/system/st_rados_list_objects.cc
testrados_delete_pools_parallel_LDADD = libsystest.la librados.la
bin_DEBUGPROGRAMS += testrados_delete_pools_parallel

testrados_watch_notify_SOURCES = \
	test/system/rados_watch_notify.cc \
	test/system/st_rados_create_pool.cc \
	test/system/st_rados_delete_pool.cc \
	test/system/st_rados_delete_objs.cc \
	test/system/st_rados_watch.cc \
	test/system/st_rados_notify.cc
testrados_watch_notify_LDADD = libsystest.la librados.la
bin_DEBUGPROGRAMS += testrados_watch_notify

bench_log_SOURCES = \
	test/bench_log.cc
bench_log_LDADD = libcommon.la libglobal.la $(PTHREAD_LIBS) -lm $(CRYPTO_LIBS) $(EXTRALIBS)
bin_DEBUGPROGRAMS += bench_log

## unit tests

# target to build but not run the unit tests
unittests:: $(check_PROGRAMS)

UNITTEST_CXXFLAGS = \
	-I$(top_srcdir)/src/gtest/include \
	-I$(top_builddir)/src/gtest/include
UNITTEST_STATIC_LDADD = \
	$(top_builddir)/src/gtest/lib/libgtest.a \
	$(top_builddir)/src/gtest/lib/libgtest_main.a \
	$(PTHREAD_LIBS)
UNITTEST_LDADD = ${UNITTEST_STATIC_LDADD}

unittest_encoding_SOURCES = test/encoding.cc
unittest_encoding_LDADD = libcephfs.la librados.la $(PTHREAD_LIBS) -lm \
			  ${UNITTEST_LDADD}
unittest_encoding_CXXFLAGS = ${AM_CXXFLAGS} ${UNITTEST_CXXFLAGS} \
		     -fno-strict-aliasing
check_PROGRAMS += unittest_encoding

unittest_addrs_SOURCES = test/test_addrs.cc
unittest_addrs_CXXFLAGS = ${AM_CXXFLAGS} ${UNITTEST_CXXFLAGS}
unittest_addrs_LDADD = libglobal.la $(PTHREAD_LIBS) -lm ${UNITTEST_LDADD} $(CRYPTO_LIBS) $(EXTRALIBS)
check_PROGRAMS += unittest_addrs

unittest_prebufferedstreambuf_SOURCES = test/test_prebufferedstreambuf.cc common/PrebufferedStreambuf.cc
unittest_prebufferedstreambuf_CXXFLAGS = ${AM_CXXFLAGS} ${UNITTEST_CXXFLAGS}
unittest_prebufferedstreambuf_LDADD = ${UNITTEST_LDADD} $(EXTRALIBS)
check_PROGRAMS += unittest_prebufferedstreambuf

unittest_str_list_SOURCES = test/test_str_list.cc
unittest_str_list_CXXFLAGS = ${AM_CXXFLAGS} ${UNITTEST_CXXFLAGS}
unittest_str_list_LDADD = libglobal.la $(PTHREAD_LIBS) -lm ${UNITTEST_LDADD} $(CRYPTO_LIBS) $(EXTRALIBS)
check_PROGRAMS += unittest_str_list

unittest_log_SOURCES = log/test.cc common/PrebufferedStreambuf.cc
unittest_log_LDFLAGS = $(PTHREAD_CFLAGS) ${AM_LDFLAGS}
unittest_log_LDADD = libcommon.la ${UNITTEST_LDADD}
unittest_log_CXXFLAGS = ${AM_CXXFLAGS} ${UNITTEST_CXXFLAGS} -O2
check_PROGRAMS += unittest_log

unittest_base64_SOURCES = test/base64.cc
unittest_base64_LDFLAGS = $(PTHREAD_CFLAGS) ${AM_LDFLAGS}
unittest_base64_LDADD = libcephfs.la -lm ${UNITTEST_LDADD}
unittest_base64_CXXFLAGS = ${AM_CXXFLAGS} ${UNITTEST_CXXFLAGS}
check_PROGRAMS += unittest_base64

unittest_ceph_argparse_SOURCES = test/ceph_argparse.cc
unittest_ceph_argparse_LDFLAGS = $(PTHREAD_CFLAGS) ${AM_LDFLAGS}
unittest_ceph_argparse_LDADD = libglobal.la ${UNITTEST_LDADD}
unittest_ceph_argparse_CXXFLAGS = ${AM_CXXFLAGS} ${UNITTEST_CXXFLAGS}
check_PROGRAMS += unittest_ceph_argparse

unittest_osd_types_SOURCES = test/test_osd_types.cc
unittest_osd_types_CXXFLAGS = ${AM_CXXFLAGS} ${UNITTEST_CXXFLAGS}
unittest_osd_types_LDADD = libglobal.la libcommon.la $(PTHREAD_LIBS) -lm ${UNITTEST_LDADD} $(CRYPTO_LIBS) $(EXTRALIBS)
check_PROGRAMS += unittest_osd_types

unittest_gather_SOURCES = test/gather.cc
unittest_gather_LDADD = ${LIBGLOBAL_LDA} ${UNITTEST_LDADD}
unittest_gather_CXXFLAGS = ${AM_CXXFLAGS} ${UNITTEST_CXXFLAGS}
check_PROGRAMS += unittest_gather

unittest_run_cmd_SOURCES = test/run_cmd.cc
unittest_run_cmd_LDADD = libcephfs.la ${UNITTEST_LDADD}
unittest_run_cmd_CXXFLAGS = ${AM_CXXFLAGS} ${UNITTEST_CXXFLAGS}
check_PROGRAMS += unittest_run_cmd

unittest_signals_SOURCES = test/signals.cc
unittest_signals_LDADD = ${LIBGLOBAL_LDA} ${UNITTEST_LDADD}
unittest_signals_CXXFLAGS = ${AM_CXXFLAGS} ${UNITTEST_CXXFLAGS}
check_PROGRAMS += unittest_signals

unittest_simple_spin_SOURCES = test/simple_spin.cc
unittest_simple_spin_LDADD = libcephfs.la ${UNITTEST_LDADD}
unittest_simple_spin_CXXFLAGS = ${AM_CXXFLAGS} ${UNITTEST_CXXFLAGS}
check_PROGRAMS += unittest_simple_spin

unittest_librados_SOURCES = test/librados.cc
unittest_librados_LDFLAGS = $(PTHREAD_CFLAGS) ${AM_LDFLAGS}
unittest_librados_LDADD = librados.la ${UNITTEST_LDADD}
unittest_librados_CXXFLAGS = ${AM_CXXFLAGS} ${UNITTEST_CXXFLAGS}
check_PROGRAMS += unittest_librados

unittest_bufferlist_SOURCES = test/bufferlist.cc
unittest_bufferlist_LDADD = ${UNITTEST_LDADD} $(LIBGLOBAL_LDA) 
unittest_bufferlist_CXXFLAGS = ${AM_CXXFLAGS} ${UNITTEST_CXXFLAGS}
check_PROGRAMS += unittest_bufferlist

unittest_crypto_SOURCES = test/crypto.cc
unittest_crypto_LDFLAGS = ${CRYPTO_LDFLAGS} ${AM_LDFLAGS}
unittest_crypto_LDADD =  ${LIBGLOBAL_LDA} ${UNITTEST_LDADD}
unittest_crypto_CXXFLAGS = ${CRYPTO_CXXFLAGS} ${AM_CXXFLAGS} ${UNITTEST_CXXFLAGS}
check_PROGRAMS += unittest_crypto

unittest_perf_counters_SOURCES = test/perf_counters.cc
unittest_perf_counters_LDFLAGS = ${AM_LDFLAGS}
unittest_perf_counters_LDADD =  ${LIBGLOBAL_LDA} ${UNITTEST_LDADD}
unittest_perf_counters_CXXFLAGS = ${AM_CXXFLAGS} ${UNITTEST_CXXFLAGS}
check_PROGRAMS += unittest_perf_counters

unittest_admin_socket_SOURCES = test/admin_socket.cc
unittest_admin_socket_LDFLAGS = ${AM_LDFLAGS}
unittest_admin_socket_LDADD =  ${LIBGLOBAL_LDA} ${UNITTEST_LDADD} libcommon.la
unittest_admin_socket_CXXFLAGS = ${AM_CXXFLAGS} ${UNITTEST_CXXFLAGS}
check_PROGRAMS += unittest_admin_socket

unittest_ceph_crypto_SOURCES = test/ceph_crypto.cc
unittest_ceph_crypto_LDFLAGS = ${CRYPTO_LDFLAGS} ${AM_LDFLAGS}
unittest_ceph_crypto_LDADD = ${UNITTEST_LDADD} $(LIBGLOBAL_LDA)
unittest_ceph_crypto_CXXFLAGS = ${CRYPTO_CXXFLAGS} ${AM_CXXFLAGS} ${UNITTEST_CXXFLAGS}
check_PROGRAMS += unittest_ceph_crypto

unittest_utf8_SOURCES = test/utf8.cc
unittest_utf8_LDFLAGS = $(PTHREAD_CFLAGS) ${AM_LDFLAGS}
unittest_utf8_LDADD = ${UNITTEST_LDADD} $(LIBGLOBAL_LDA)
unittest_utf8_CXXFLAGS = ${AM_CXXFLAGS} ${UNITTEST_CXXFLAGS}
check_PROGRAMS += unittest_utf8

unittest_mime_SOURCES = test/mime.cc
unittest_mime_LDFLAGS = $(PTHREAD_CFLAGS) ${AM_LDFLAGS}
unittest_mime_LDADD = ${UNITTEST_LDADD} $(LIBGLOBAL_LDA)
unittest_mime_CXXFLAGS = ${AM_CXXFLAGS} ${UNITTEST_CXXFLAGS}
check_PROGRAMS += unittest_mime

unittest_escape_SOURCES = test/escape.cc
unittest_escape_LDFLAGS = $(PTHREAD_CFLAGS) ${AM_LDFLAGS}
unittest_escape_LDADD = ${UNITTEST_LDADD} $(LIBGLOBAL_LDA)
unittest_escape_CXXFLAGS = ${AM_CXXFLAGS} ${UNITTEST_CXXFLAGS}
check_PROGRAMS += unittest_escape

unittest_strtol_SOURCES = test/strtol.cc
unittest_strtol_LDFLAGS = $(PTHREAD_CFLAGS) ${AM_LDFLAGS}
unittest_strtol_LDADD = ${UNITTEST_LDADD} $(LIBGLOBAL_LDA)
unittest_strtol_CXXFLAGS = ${AM_CXXFLAGS} ${UNITTEST_CXXFLAGS}
check_PROGRAMS += unittest_strtol

unittest_confutils_SOURCES = test/confutils.cc
unittest_confutils_LDFLAGS = $(PTHREAD_CFLAGS) ${AM_LDFLAGS}
unittest_confutils_LDADD = ${UNITTEST_LDADD} $(LIBGLOBAL_LDA)
unittest_confutils_CXXFLAGS = ${AM_CXXFLAGS} ${UNITTEST_CXXFLAGS}
check_PROGRAMS += unittest_confutils

unittest_heartbeatmap_SOURCES = test/heartbeat_map.cc common/HeartbeatMap.cc
unittest_heartbeatmap_LDFLAGS = $(PTHREAD_CFLAGS) ${AM_LDFLAGS}
unittest_heartbeatmap_LDADD = ${UNITTEST_LDADD} $(LIBGLOBAL_LDA)
unittest_heartbeatmap_CXXFLAGS = ${AM_CXXFLAGS} ${UNITTEST_CXXFLAGS}
check_PROGRAMS += unittest_heartbeatmap

unittest_formatter_SOURCES = test/formatter.cc rgw/rgw_formats.cc
unittest_formatter_LDFLAGS = $(PTHREAD_CFLAGS) ${AM_LDFLAGS}
unittest_formatter_LDADD = ${UNITTEST_LDADD} $(LIBGLOBAL_LDA)
unittest_formatter_CXXFLAGS = ${AM_CXXFLAGS} ${UNITTEST_CXXFLAGS}
check_PROGRAMS += unittest_formatter

unittest_libcephfs_config_SOURCES = test/libcephfs_config.cc
unittest_libcephfs_config_LDFLAGS = $(PTHREAD_CFLAGS) ${AM_LDFLAGS}
unittest_libcephfs_config_LDADD =  libcephfs.la ${UNITTEST_LDADD}
unittest_libcephfs_config_CXXFLAGS = ${CRYPTO_CFLAGS} ${AM_CXXFLAGS} ${UNITTEST_CXXFLAGS}
check_PROGRAMS += unittest_libcephfs_config

unittest_librados_config_SOURCES = test/librados_config.cc
unittest_librados_config_LDFLAGS = $(PTHREAD_CFLAGS) ${AM_LDFLAGS}
unittest_librados_config_LDADD =  librados.la ${UNITTEST_LDADD}
unittest_librados_config_CXXFLAGS = ${CRYPTO_CFLAGS} ${AM_CXXFLAGS} ${UNITTEST_CXXFLAGS}
check_PROGRAMS += unittest_librados_config

#unittest_librgw_link_SOURCES = test/librgw_link.cc
#unittest_librgw_link_LDFLAGS = $(PTHREAD_CFLAGS) ${AM_LDFLAGS}
#unittest_librgw_link_LDADD =  librgw.la ${UNITTEST_LDADD}
#unittest_librgw_link_CXXFLAGS = ${CRYPTO_CFLAGS} ${AM_CXXFLAGS} ${UNITTEST_CXXFLAGS}
#check_PROGRAMS += unittest_librgw_link

unittest_daemon_config_SOURCES = test/daemon_config.cc
unittest_daemon_config_LDFLAGS = $(PTHREAD_CFLAGS) ${AM_LDFLAGS}
unittest_daemon_config_LDADD =  ${UNITTEST_LDADD} ${LIBGLOBAL_LDA}
unittest_daemon_config_CXXFLAGS = ${CRYPTO_CFLAGS} ${AM_CXXFLAGS} ${UNITTEST_CXXFLAGS}
check_PROGRAMS += unittest_daemon_config

unittest_osd_osdcap_SOURCES = test/osd/osdcap.cc
unittest_osd_osdcap_LDFLAGS = $(PTHREAD_CFLAGS) ${AM_LDFLAGS}
unittest_osd_osdcap_LDADD =  ${UNITTEST_LDADD} ${LIBGLOBAL_LDA} libosd.a
unittest_osd_osdcap_CXXFLAGS = ${CRYPTO_CFLAGS} ${AM_CXXFLAGS} ${UNITTEST_CXXFLAGS}
check_PROGRAMS += unittest_osd_osdcap

#if WITH_RADOSGW
#unittest_librgw_SOURCES = test/librgw.cc
#unittest_librgw_LDFLAGS = -lrt $(PTHREAD_CFLAGS) -lcurl ${AM_LDFLAGS}
#unittest_librgw_LDADD =  librgw.la librados.la ${UNITTEST_LDADD} -lexpat $(LIBGLOBAL_LDA)
#unittest_librgw_CXXFLAGS = ${CRYPTO_CFLAGS} ${AM_CXXFLAGS} ${UNITTEST_CXXFLAGS}
#check_PROGRAMS += unittest_librgw
#endif

unittest_ipaddr_SOURCES = test/test_ipaddr.cc
unittest_ipaddr_LDADD = ${UNITTEST_LDADD} $(LIBGLOBAL_LDA)
unittest_ipaddr_CXXFLAGS = ${AM_CXXFLAGS} ${UNITTEST_CXXFLAGS}
check_PROGRAMS += unittest_ipaddr

test_librbd_SOURCES = test/test_librbd.cc test/rados-api/test.cc
test_librbd_LDADD =  librbd.la librados.la ${UNITTEST_STATIC_LDADD}
test_librbd_CXXFLAGS = ${AM_CXXFLAGS} ${UNITTEST_CXXFLAGS}
bin_DEBUGPROGRAMS += test_librbd

test_librbd_fsx_SOURCES = test/rbd/fsx.c
test_librbd_fsx_LDADD =  librbd.la librados.la
test_librbd_fsx_CFLAGS = ${AM_CFLAGS} -Wno-format
bin_DEBUGPROGRAMS += test_librbd_fsx

test_cls_rbd_SOURCES = test/rbd/test_cls_rbd.cc \
	test/rados-api/test.cc \
	librbd/cls_rbd_client.cc
test_cls_rbd_LDADD = librados.la ${UNITTEST_STATIC_LDADD}
test_cls_rbd_CXXFLAGS = ${AM_CXXFLAGS} ${UNITTEST_CXXFLAGS}
bin_DEBUGPROGRAMS += test_cls_rbd

if WITH_RADOSGW

test_cls_rgw_SOURCES = test/rgw/test_cls_rgw.cc \
	test/rados-api/test.cc
test_cls_rgw_LDADD = librados.la libcls_rgw_client.a ${UNITTEST_STATIC_LDADD}
test_cls_rgw_CXXFLAGS = ${AM_CXXFLAGS} ${UNITTEST_CXXFLAGS}
bin_DEBUGPROGRAMS += test_cls_rgw

endif

test_rados_api_io_SOURCES = test/rados-api/io.cc test/rados-api/test.cc
test_rados_api_io_LDFLAGS = ${AM_LDFLAGS}
test_rados_api_io_LDADD =  librados.la ${UNITTEST_STATIC_LDADD}
test_rados_api_io_CXXFLAGS = ${AM_CXXFLAGS} ${UNITTEST_CXXFLAGS}
bin_DEBUGPROGRAMS += test_rados_api_io

test_rados_api_aio_SOURCES = test/rados-api/aio.cc test/rados-api/test.cc
test_rados_api_aio_LDFLAGS = ${AM_LDFLAGS}
test_rados_api_aio_LDADD =  librados.la ${UNITTEST_STATIC_LDADD}
test_rados_api_aio_CXXFLAGS = ${AM_CXXFLAGS} ${UNITTEST_CXXFLAGS}
bin_DEBUGPROGRAMS += test_rados_api_aio

test_rados_api_list_SOURCES = test/rados-api/list.cc test/rados-api/test.cc
test_rados_api_list_LDFLAGS = ${AM_LDFLAGS}
test_rados_api_list_LDADD =  librados.la ${UNITTEST_STATIC_LDADD}
test_rados_api_list_CXXFLAGS = ${AM_CXXFLAGS} ${UNITTEST_CXXFLAGS}
bin_DEBUGPROGRAMS += test_rados_api_list

test_rados_api_pool_SOURCES = test/rados-api/pool.cc test/rados-api/test.cc
test_rados_api_pool_LDFLAGS = ${AM_LDFLAGS}
test_rados_api_pool_LDADD =  librados.la ${UNITTEST_STATIC_LDADD}
test_rados_api_pool_CXXFLAGS = ${AM_CXXFLAGS} ${UNITTEST_CXXFLAGS}
bin_DEBUGPROGRAMS += test_rados_api_pool

test_rados_api_stat_SOURCES = test/rados-api/stat.cc test/rados-api/test.cc
test_rados_api_stat_LDFLAGS = ${AM_LDFLAGS}
test_rados_api_stat_LDADD =  librados.la ${UNITTEST_STATIC_LDADD}
test_rados_api_stat_CXXFLAGS = ${AM_CXXFLAGS} ${UNITTEST_CXXFLAGS}
bin_DEBUGPROGRAMS += test_rados_api_stat

test_rados_api_cls_lock_SOURCES = test/rados-api/cls_lock.cc test/rados-api/test.cc
test_rados_api_cls_lock_LDFLAGS = ${AM_LDFLAGS}
test_rados_api_cls_lock_LDADD =  libcls_lock_client.a librados.la ${UNITTEST_STATIC_LDADD}
test_rados_api_cls_lock_CXXFLAGS = ${AM_CXXFLAGS} ${UNITTEST_CXXFLAGS}
bin_DEBUGPROGRAMS += test_rados_api_cls_lock

test_rados_api_watch_notify_SOURCES = test/rados-api/watch_notify.cc test/rados-api/test.cc
test_rados_api_watch_notify_LDFLAGS = ${AM_LDFLAGS}
test_rados_api_watch_notify_LDADD =  librados.la ${UNITTEST_STATIC_LDADD}
test_rados_api_watch_notify_CXXFLAGS = ${AM_CXXFLAGS} ${UNITTEST_CXXFLAGS}
bin_DEBUGPROGRAMS += test_rados_api_watch_notify

test_rados_api_snapshots_SOURCES = test/rados-api/snapshots.cc test/rados-api/test.cc
test_rados_api_snapshots_LDFLAGS = ${AM_LDFLAGS}
test_rados_api_snapshots_LDADD =  librados.la ${UNITTEST_STATIC_LDADD}
test_rados_api_snapshots_CXXFLAGS = ${AM_CXXFLAGS} ${UNITTEST_CXXFLAGS}
bin_DEBUGPROGRAMS += test_rados_api_snapshots

test_rados_api_misc_SOURCES = test/rados-api/misc.cc test/rados-api/test.cc
test_rados_api_misc_LDFLAGS = ${AM_LDFLAGS}
test_rados_api_misc_LDADD =  librados.la ${UNITTEST_STATIC_LDADD}
test_rados_api_misc_CXXFLAGS = ${AM_CXXFLAGS} ${UNITTEST_CXXFLAGS}
bin_DEBUGPROGRAMS += test_rados_api_misc

test_libcephfs_readdir_SOURCES = test/libcephfs/readdir_r_cb.cc
test_libcephfs_readdir_LDFLAGS = $(PTHREAD_CFLAGS) ${AM_LDFLAGS}
test_libcephfs_readdir_LDADD =  ${UNITTEST_STATIC_LDADD} libcephfs.la
test_libcephfs_readdir_CXXFLAGS = $(AM_CXXFLAGS) ${UNITTEST_CXXFLAGS}
bin_DEBUGPROGRAMS += test_libcephfs_readdir

test_filestore_SOURCES = test/filestore/store_test.cc
test_filestore_LDFLAGS = ${AM_LDFLAGS}
test_filestore_LDADD =  ${UNITTEST_STATIC_LDADD} $(LIBOS_LDA) $(LIBGLOBAL_LDA)
test_filestore_CXXFLAGS = ${AM_CXXFLAGS} ${UNITTEST_CXXFLAGS} $(LEVELDB_INCLUDE)
bin_DEBUGPROGRAMS += test_filestore

test_filestore_workloadgen_SOURCES = \
     test/filestore/workload_generator.cc \
     test/filestore/TestFileStoreState.cc
test_filestore_workloadgen_LDFLAGS = ${AM_LDFLAGS}
test_filestore_workloadgen_LDADD =  $(LIBOS_LDA) $(LIBGLOBAL_LDA)
bin_DEBUGPROGRAMS += test_filestore_workloadgen

test_filestore_idempotent_SOURCES = test/filestore/test_idempotent.cc test/filestore/FileStoreTracker.cc test/common/ObjectContents.cc
test_filestore_idempotent_LDADD = $(LIBOS_LDA) $(LIBGLOBAL_LDA)
test_filestore_idempotent_CXXFLAGS =  $(LEVELDB_INCLUDE)
bin_DEBUGPROGRAMS += test_filestore_idempotent

test_filestore_idempotent_sequence_SOURCES = \
     test/filestore/test_idempotent_sequence.cc \
     test/filestore/DeterministicOpSequence.cc \
     test/filestore/TestFileStoreState.cc \
     test/filestore/FileStoreDiff.cc
test_filestore_idempotent_sequence_LDADD = $(LIBOS_LDA) $(LIBGLOBAL_LDA)
bin_DEBUGPROGRAMS += test_filestore_idempotent_sequence

xattr_bench_SOURCES = test/xattr_bench.cc
xattr_bench_LDFLAGS = ${AM_LDFLAGS}
xattr_bench_LDADD =  ${UNITTEST_STATIC_LDADD} $(LIBOS_LDA) $(LIBGLOBAL_LDA)
xattr_bench_CXXFLAGS = ${AM_CXXFLAGS} ${UNITTEST_CXXFLAGS}  $(LEVELDB_INCLUDE)
bin_DEBUGPROGRAMS += xattr_bench

test_filejournal_SOURCES = test/test_filejournal.cc
test_filejournal_LDFLAGS = ${AM_LDFLAGS}
test_filejournal_LDADD =  ${UNITTEST_STATIC_LDADD} $(LIBOS_LDA) $(LIBGLOBAL_LDA)
test_filejournal_CXXFLAGS = ${AM_CXXFLAGS} ${UNITTEST_CXXFLAGS}
bin_DEBUGPROGRAMS += test_filejournal

test_stress_watch_SOURCES = test/test_stress_watch.cc test/rados-api/test.cc
test_stress_watch_LDFLAGS = ${AM_LDFLAGS}
test_stress_watch_LDADD =  librados.la ${UNITTEST_STATIC_LDADD}
test_stress_watch_CXXFLAGS = ${AM_CXXFLAGS} ${UNITTEST_CXXFLAGS}
bin_DEBUGPROGRAMS += test_stress_watch

test_object_map_SOURCES = test/ObjectMap/test_object_map.cc test/ObjectMap/KeyValueDBMemory.cc os/DBObjectMap.cc os/LevelDBStore.cc
test_object_map_LDFLAGS = ${AM_LDFLAGS}
test_object_map_LDADD =  ${UNITTEST_STATIC_LDADD} $(LIBOS_LDA) $(LIBGLOBAL_LDA)
test_object_map_CXXFLAGS = ${AM_CXXFLAGS} ${UNITTEST_CXXFLAGS} $(LEVELDB_INCLUDE)
bin_DEBUGPROGRAMS += test_object_map

test_keyvaluedb_atomicity_SOURCES = test/ObjectMap/test_keyvaluedb_atomicity.cc os/LevelDBStore.cc
test_keyvaluedb_atomicity_LDFLAGS = ${AM_LDFLAGS}
test_keyvaluedb_atomicity_LDADD =  ${UNITTEST_STATIC_LDADD} $(LIBOS_LDA) $(LIBGLOBAL_LDA)
test_keyvaluedb_atomicity_CXXFLAGS = ${AM_CXXFLAGS} ${UNITTEST_CXXFLAGS} $(LEVELDB_INCLUDE)
bin_DEBUGPROGRAMS += test_keyvaluedb_atomicity

test_keyvaluedb_iterators_SOURCES = test/ObjectMap/test_keyvaluedb_iterators.cc \
                                    test/ObjectMap/KeyValueDBMemory.cc \
                                    os/LevelDBStore.cc
test_keyvaluedb_iterators_LDFLAGS = ${AM_LDFLAGS}
test_keyvaluedb_iterators_LDADD =  ${UNITTEST_STATIC_LDADD} $(LIBOS_LDA) $(LIBGLOBAL_LDA)
test_keyvaluedb_iterators_CXXFLAGS = ${AM_CXXFLAGS} ${UNITTEST_CXXFLAGS} $(LEVELDB_INCLUDE)
bin_DEBUGPROGRAMS += test_keyvaluedb_iterators


# shell scripts
editpaths = sed \
	-e 's|@bindir[@]|$(bindir)|g' \
	-e 's|@libdir[@]|$(libdir)|g' \
	-e 's|@sysconfdir[@]|$(sysconfdir)|g' \
	-e 's|@datadir[@]|$(pkgdatadir)|g' \
	-e 's|@prefix[@]|$(prefix)|g' \
	-e 's|@@GCOV_PREFIX_STRIP[@][@]|$(GCOV_PREFIX_STRIP)|g'

shell_scripts = init-ceph mkcephfs ceph-debugpack ceph-coverage

$(shell_scripts): Makefile

$(shell_scripts): %: %.in
	rm -f $@ $@.tmp
	$(editpaths) '$(srcdir)/$@.in' >$@.tmp
	chmod +x $@.tmp
	chmod a-w $@.tmp
	mv $@.tmp $@

BUILT_SOURCES += init-ceph
sbin_SCRIPTS += mkcephfs

bin_SCRIPTS += obsync/obsync
bin_SCRIPTS += obsync/boto_tool
bin_SCRIPTS += ceph-coverage

CLEANFILES += $(shell_scripts)

CLEANFILES += ceph_ver.h sample.fetch_config

##

AM_COMMON_FLAGS = -Wall -D__CEPH__ -D_FILE_OFFSET_BITS=64 -D_REENTRANT \
-D_THREAD_SAFE -D__STDC_FORMAT_MACROS -D_GNU_SOURCE -rdynamic \
${WARN_TYPE_LIMITS} ${WARN_IGNORED_QUALIFIERS} -Winit-self -Wpointer-arith \
-fno-strict-aliasing

AM_CFLAGS = $(AM_COMMON_FLAGS)
AM_CXXFLAGS = $(AM_COMMON_FLAGS) \
	-DCEPH_LIBDIR=\"${libdir}\" \
	-Wnon-virtual-dtor \
	-Wno-invalid-offsetof \
	-Wstrict-null-sentinel
# note: this is position dependant, it affects the -l options that
# come after it on the command line. when you use ${AM_LDFLAGS} in
# later rules, take care where you place it. for more information, see
# http://blog.flameeyes.eu/2008/11/19/relationship-between-as-needed-and-no-undefined-part-1-what-do-they-do
# http://blog.flameeyes.eu/2008/11/20/misguided-link-and-as-needed
# http://www.gentoo.org/proj/en/qa/asneeded.xml
# http://gcc.gnu.org/ml/gcc-help/2010-12/msg00338.html
# http://sigquit.wordpress.com/2011/02/16/why-asneeded-doesnt-work-as-expected-for-your-libraries-on-your-autotools-project/
AM_LDFLAGS = -Wl,--as-needed

if USE_BOOST_SPIRIT_OLD_HDR
AM_CXXFLAGS += -DUSE_BOOST_SPIRIT_OLD_HDR
endif

if WITH_LIBATOMIC
AM_LDFLAGS += -latomic_ops
endif

if ENABLE_COVERAGE
AM_CFLAGS += -fprofile-arcs -ftest-coverage
AM_CXXFLAGS += -fprofile-arcs -ftest-coverage -O0
EXTRALIBS += -lgcov
endif

# extra bits
EXTRA_DIST += \
	$(srcdir)/verify-mds-journal.sh $(srcdir)/vstart.sh $(srcdir)/stop.sh \
	ceph-run $(srcdir)/ceph_common.sh \
	$(srcdir)/init-radosgw \
	$(srcdir)/ceph-clsinfo $(srcdir)/make_version $(srcdir)/check_version \
	$(srcdir)/.git_version \
	$(srcdir)/ceph-rbdnamer \
	$(ceph_tool_gui_DATA) \
	$(srcdir)/test/encoding/readable.sh \
	$(srcdir)/test/encoding/check-generated.sh \
	$(srcdir)/upstart/ceph-mon.conf \
	$(srcdir)/upstart/ceph-mon-all.conf \
	$(srcdir)/upstart/ceph-mon-all-starter.conf \
	$(srcdir)/upstart/ceph-osd.conf \
	$(srcdir)/upstart/ceph-hotplug.conf \
	$(srcdir)/upstart/ceph-mds.conf \
	$(srcdir)/upstart/ceph-mds-all.conf \
	$(srcdir)/upstart/ceph-mds-all-starter.conf \
	$(srcdir)/upstart/radosgw.conf \
	$(srcdir)/upstart/radosgw-all.conf \
	$(srcdir)/upstart/radosgw-all-starter.conf \
	ceph-disk-prepare \
	ceph-disk-activate


EXTRA_DIST += $(srcdir)/$(shell_scripts:%=%.in)

# work around old versions of automake that don't define $docdir
# NOTE: this won't work on suse, where docdir is /usr/share/doc/packages/$package.
docdir ?= ${datadir}/doc/ceph

doc_DATA = $(srcdir)/sample.ceph.conf sample.fetch_config

sample.fetch_config: fetch_config
	cp -f $(srcdir)/fetch_config ./sample.fetch_config

shell_commondir = $(libdir)/ceph
shell_common_SCRIPTS = ceph_common.sh

bash_completiondir = $(sysconfdir)/bash_completion.d
bash_completion_DATA = $(srcdir)/bash_completion/ceph \
               $(srcdir)/bash_completion/rados \
               $(srcdir)/bash_completion/rbd \
               $(srcdir)/bash_completion/radosgw-admin

libcephfs_includedir = $(includedir)/cephfs
libcephfs_include_DATA = $(srcdir)/include/cephfs/libcephfs.h

librbd_includedir = $(includedir)/rbd
librbd_include_DATA = \
	$(srcdir)/include/rbd/features.h \
	$(srcdir)/include/rbd/librbd.h \
	$(srcdir)/include/rbd/librbd.hpp

rados_includedir = $(includedir)/rados
rados_include_DATA = \
	$(srcdir)/include/rados/librados.h \
	$(srcdir)/include/rados/librados.hpp \
	$(srcdir)/include/buffer.h \
	$(srcdir)/include/page.h \
	$(srcdir)/include/crc32c.h

#crush_includedir = $(includedir)/crush
#crush_include_DATA = \
#	$(srcdir)/crush/hash.h \
#	$(srcdir)/crush/crush.h \
#	$(srcdir)/crush/mapper.h \
#	$(srcdir)/crush/types.h

FORCE:
.git_version: FORCE
	$(srcdir)/check_version $(srcdir)/.git_version
ceph_ver.h: .git_version
	$(srcdir)/make_version $(srcdir)/.git_version ./ceph_ver.h

ceph_ver.c: ./ceph_ver.h
common/version.cc: ./ceph_ver.h
test/encoding/ceph_dencoder.cc: ./ceph_ver.h

# cleaning
clean-local:
	-rm *.so *.gcno *.gcda

# libs

libcommon_la_SOURCES = $(libcommon_files)
libcommon_la_CFLAGS= ${CRYPTO_CFLAGS} ${AM_CFLAGS}
libcommon_la_CXXFLAGS= ${CRYPTO_CXXFLAGS} ${AM_CXXFLAGS}
libcommon_la_LDFLAGS = -lrt
noinst_LTLIBRARIES += libcommon.la

libglobal_la_SOURCES = \
	global/global_context.cc \
	global/global_init.cc \
	global/pidfile.cc \
	global/signal_handler.cc
libglobal_la_CFLAGS= ${CRYPTO_CFLAGS} ${AM_CFLAGS}
libglobal_la_CXXFLAGS= ${CRYPTO_CXXFLAGS} ${AM_CXXFLAGS}
libglobal_la_LIBADD= libcommon.la
noinst_LTLIBRARIES += libglobal.la

crush_files = \
	crush/builder.c \
	crush/mapper.c \
	crush/crush.c \
	crush/hash.c \
	crush/CrushWrapper.cc \
	crush/CrushCompiler.cc \
	crush/CrushTester.cc

# this list ommits the ceph_ver.c file
libcommon_files = \
	./ceph_ver.c \
	auth/AuthAuthorizeHandler.cc \
	auth/AuthClientHandler.cc \
	auth/AuthMethodList.cc \
	auth/cephx/CephxAuthorizeHandler.cc \
	auth/cephx/CephxClientHandler.cc \
	auth/cephx/CephxProtocol.cc \
	auth/none/AuthNoneAuthorizeHandler.cc \
	auth/Crypto.cc \
	auth/KeyRing.cc \
	auth/RotatingKeyRing.cc \
	common/LogClient.cc \
	common/LogEntry.cc \
	common/PrebufferedStreambuf.cc \
	common/BackTrace.cc \
	common/perf_counters.cc \
	common/admin_socket.cc \
	common/admin_socket_client.cc \
	common/escape.c \
	common/Clock.cc \
	common/Throttle.cc \
	common/Timer.cc \
	common/Finisher.cc \
	common/environment.cc\
	common/sctp_crc32.c\
	common/assert.cc \
        common/run_cmd.cc \
	common/WorkQueue.cc \
	common/ConfUtils.cc \
	common/MemoryModel.cc \
	common/armor.c \
	common/fd.cc \
	common/xattr.c \
	common/safe_io.c \
	common/snap_types.cc \
	common/str_list.cc \
	common/errno.cc \
	json_spirit/json_spirit_reader.cpp \
	json_spirit/json_spirit_writer.cpp \
	json_spirit/json_spirit_value.cpp \
	log/Log.cc \
	log/SubsystemMap.cc \
	mon/MonCaps.cc \
	mon/MonClient.cc \
	mon/MonMap.cc \
	msg/Accepter.cc \
	msg/DispatchQueue.cc \
	msg/Message.cc \
	msg/Messenger.cc \
	msg/Pipe.cc \
	msg/SimpleMessenger.cc \
	msg/msg_types.cc \
	os/hobject.cc \
	osd/OSDMap.cc \
	osd/osd_types.cc \
	mds/MDSMap.cc \
	common/blkdev.cc \
	common/common_init.cc \
	common/pipe.c \
	common/ceph_argparse.cc \
	common/ceph_context.cc \
	common/buffer.cc \
	common/code_environment.cc \
	common/dout.cc \
	common/signal.cc \
	common/simple_spin.cc \
	common/Thread.cc \
	common/Formatter.cc \
	common/HeartbeatMap.cc \
	include/ceph_fs.cc \
	include/ceph_hash.cc \
	include/ceph_strings.cc \
	include/ceph_frag.cc \
	common/config.cc \
	common/utf8.c \
	common/mime.c \
	common/strtol.cc \
	common/page.cc \
	common/lockdep.cc \
	common/version.cc \
	common/hex.cc \
	common/entity_name.cc \
	common/ceph_crypto.cc \
	common/ipaddr.cc \
	common/pick_address.cc \
	include/addr_parsing.c \
	$(crush_files)

if WITH_PROFILER
libcommon_files += perfglue/cpu_profiler.cc
else
libcommon_files += perfglue/disabled_stubs.cc
endif



libmon_a_SOURCES = \
	auth/cephx/CephxKeyServer.cc \
	auth/cephx/CephxServiceHandler.cc \
	auth/AuthServiceHandler.cc \
	mon/Monitor.cc \
	mon/Paxos.cc \
	mon/PaxosService.cc \
	mon/OSDMonitor.cc \
	mon/MDSMonitor.cc \
	mon/MonmapMonitor.cc \
	mon/PGMonitor.cc \
	mon/PGMap.cc \
	mon/LogMonitor.cc \
	mon/AuthMonitor.cc \
	mon/Elector.cc \
	mon/MonitorStore.cc
libmon_a_CXXFLAGS= ${CRYPTO_CXXFLAGS} ${AM_CXXFLAGS}
noinst_LIBRARIES += libmon.a

libmds_a_SOURCES = \
	mds/Dumper.cc \
	mds/Resetter.cc \
	mds/MDS.cc \
	mds/flock.cc \
	mds/locks.c \
	mds/journal.cc \
	mds/Server.cc \
	mds/Mutation.cc \
	mds/MDCache.cc \
	mds/Locker.cc \
	mds/Migrator.cc \
	mds/MDBalancer.cc \
	mds/CDentry.cc \
	mds/CDir.cc \
	mds/CInode.cc \
	mds/LogEvent.cc \
	mds/MDSTable.cc \
	mds/InoTable.cc \
	mds/MDSTableClient.cc \
	mds/MDSTableServer.cc \
	mds/AnchorServer.cc \
	mds/AnchorClient.cc \
	mds/SnapServer.cc \
	mds/snap.cc \
	mds/SessionMap.cc \
	mds/MDLog.cc \
	osdc/Journaler.cc
noinst_LIBRARIES += libmds.a

libos_a_SOURCES = \
	os/FileJournal.cc \
	os/FileStore.cc \
	os/ObjectStore.cc \
	os/JournalingObjectStore.cc \
	os/LFNIndex.cc \
	os/HashIndex.cc \
	os/IndexManager.cc \
	os/FlatIndex.cc \
	os/DBObjectMap.cc \
	os/LevelDBStore.cc
libos_a_CXXFLAGS= ${CRYPTO_CXXFLAGS} ${AM_CXXFLAGS} $(LEVELDB_INCLUDE)
noinst_LIBRARIES += libos.a

libosd_a_SOURCES = \
	osd/PG.cc \
	osd/ReplicatedPG.cc \
	osd/Ager.cc \
	osd/OSD.cc \
	osd/OSDCap.cc \
	osd/Watch.cc \
	osd/ClassHandler.cc \
	osd/OpRequest.cc
libosd_a_CXXFLAGS= ${CRYPTO_CXXFLAGS} ${AM_CXXFLAGS}
noinst_LIBRARIES += libosd.a

libosdc_la_SOURCES = \
	osdc/Objecter.cc \
	osdc/ObjectCacher.cc \
	osdc/Filer.cc
libosdc_la_CXXFLAGS= ${CRYPTO_CXXFLAGS} ${AM_CXXFLAGS}
libosdc_la_LIBADD = libcommon.la
noinst_LTLIBRARIES += libosdc.la

libclient_la_SOURCES = \
	client/Client.cc \
	client/Inode.cc \
	client/MetaRequest.cc \
	client/Trace.cc
libclient_la_LIBADD = libosdc.la $(LIBEDIT_LIBS)
noinst_LTLIBRARIES += libclient.la

dist-hook:
	$(srcdir)/check_version $(srcdir)/.git_version

python_PYTHON = pybind/rados.py \
		pybind/rbd.py

# headers... and everything else we want to include in a 'make dist' 
# that autotools doesn't magically identify.
noinst_HEADERS = \
	rados_sync.h \
	auth/cephx/CephxAuthorizeHandler.h\
	auth/cephx/CephxKeyServer.h\
	auth/cephx/CephxProtocol.h\
	auth/cephx/CephxClientHandler.h\
	auth/cephx/CephxServiceHandler.h\
	auth/none/AuthNoneAuthorizeHandler.h\
	auth/none/AuthNoneClientHandler.h\
	auth/none/AuthNoneServiceHandler.h\
	auth/none/AuthNoneProtocol.h\
	auth/Auth.h\
	auth/AuthMethodList.h\
	auth/AuthClientHandler.h\
	auth/AuthServiceHandler.h\
	auth/AuthAuthorizeHandler.h\
	auth/KeyRing.h\
	auth/RotatingKeyRing.h\
	auth/Crypto.h\
	bash_completion/ceph\
	bash_completion/rados\
	bash_completion/rbd\
	bash_completion/radosgw-admin\
        client/Client.h\
	client/Dentry.h\
	client/Dir.h\
	client/Fh.h\
	client/Inode.h\
	client/MetaRequest.h\
	client/MetaSession.h\
	client/SnapRealm.h\
        client/SyntheticClient.h\
        client/Trace.h\
        client/fuse_ll.h\
	client/ioctl.h\
        client/hadoop/CephFSInterface.h\
	client/ObjecterWriteback.h\
	cls_acl.cc\
	cls_crypto.cc\
	cls/lock/cls_lock_types.h\
	cls/lock/cls_lock_ops.h\
	cls/lock/cls_lock_client.h\
	cls/rgw/cls_rgw_client.h\
	cls/rgw/cls_rgw_ops.h\
	cls/rgw/cls_rgw_types.h\
	common/BackTrace.h\
	common/RefCountedObj.h\
	common/HeartbeatMap.h\
	common/LogClient.h\
	common/LogEntry.h\
	common/WorkQueue.h\
	common/ceph_argparse.h\
	common/ceph_context.h\
	common/xattr.h\
	common/blkdev.h\
	common/compiler_extensions.h\
	common/debug.h\
	common/dout.h\
	common/escape.h\
	common/fd.h\
	common/version.h\
	common/hex.h\
	common/entity_name.h\
	common/errno.h\
	common/environment.h\
	common/likely.h\
	common/lockdep.h\
	common/obj_bencher.h\
	common/snap_types.h\
        common/Clock.h\
        common/Cond.h\
        common/ConfUtils.h\
        common/DecayCounter.h\
        common/Finisher.h\
	common/Formatter.h\
        common/perf_counters.h\
	common/admin_socket.h \
	common/admin_socket_client.h \
	common/shared_cache.hpp \
	common/simple_cache.hpp \
	common/sharedptr_registry.hpp \
        common/MemoryModel.h\
        common/Mutex.h\
	common/PrebufferedStreambuf.h\
        common/RWLock.h\
        common/Semaphore.h\
        common/Thread.h\
        common/Throttle.h\
        common/Timer.h\
	common/TrackedOp.h\
        common/arch.h\
        common/armor.h\
	global/global_init.h \
	global/global_context.h \
        common/common_init.h\
        common/pipe.h\
	common/code_environment.h \
        common/signal.h\
        global/signal_handler.h\
        common/simple_spin.h\
        common/run_cmd.h\
	common/safe_io.h\
        common/config.h\
        common/config_obs.h\
	common/config_opts.h\
	common/ceph_crypto.h\
	common/utf8.h\
	common/mime.h\
	common/pick_address.h\
	common/secret.h\
	common/strtol.h\
	common/static_assert.h\
	crush/CrushCompiler.h\
	crush/CrushTester.h\
        crush/CrushWrapper.h\
        crush/CrushWrapper.i\
        crush/builder.h\
        crush/crush.h\
        crush/grammar.h\
        crush/hash.h\
        crush/mapper.h\
        crush/sample.txt\
        crush/types.h\
	fetch_config\
	include/bloom_filter.hpp\
        include/Context.h\
	include/CompatSet.h\
        include/Distribution.h\
	include/addr_parsing.h\
	include/assert.h\
        include/atomic.h\
        include/bitmapper.h\
        include/blobhash.h\
        include/buffer.h\
        include/byteorder.h\
	include/cephfs/libcephfs.h\
	include/ceph_features.h\
	include/ceph_frag.h\
        include/ceph_fs.h\
        include/ceph_hash.h\
	include/cmp.h\
	include/color.h\
	include/compat.h\
	include/crc32c.h\
        include/encoding.h\
        include/err.h\
        include/error.h\
        include/fiemap.h\
        include/filepath.h\
        include/frag.h\
        include/hash.h\
        include/intarith.h\
        include/interval_set.h\
        include/inttypes.h\
	include/ipaddr.h\
	include/linux_fiemap.h\
        include/lru.h\
	include/msgr.h\
        include/object.h\
        include/page.h\
        include/rangeset.h\
	include/rados.h\
	include/rbd_types.h\
        include/statlite.h\
	include/str_list.h\
	include/stringify.h\
        include/triple.h\
        include/types.h\
        include/utime.h\
        include/dlist.h\
        include/elist.h\
	include/uuid.h\
        include/xlist.h\
	include/rados/librados.h\
	include/rados/librados.hpp\
	include/rados/librgw.h\
	include/rados/page.h\
	include/rados/crc32c.h\
	include/rados/buffer.h\
	include/rbd/features.h\
	include/rbd/librbd.h\
	include/rbd/librbd.hpp\
	librados/AioCompletionImpl.h\
	librados/IoCtxImpl.h\
	librados/PoolAsyncCompletionImpl.h\
	librados/RadosClient.h\
	librbd/AioCompletion.h\
	librbd/AioRequest.h\
	librbd/cls_rbd.h\
	librbd/cls_rbd_client.h\
	librbd/ImageCtx.h\
	librbd/internal.h\
	librbd/LibrbdWriteback.h\
	librbd/parent_types.h\
	librbd/SnapInfo.h\
	librbd/WatchCtx.h\
	logrotate.conf\
	json_spirit/json_spirit.h\
	json_spirit/json_spirit_error_position.h\
	json_spirit/json_spirit_reader.h\
	json_spirit/json_spirit_reader_template.h\
	json_spirit/json_spirit_stream_reader.h\
	json_spirit/json_spirit_utils.h\
	json_spirit/json_spirit_value.h\
	json_spirit/json_spirit_writer.h\
	json_spirit/json_spirit_writer_options.h\
	json_spirit/json_spirit_writer_template.h\
	log/Entry.h\
	log/EntryQueue.h\
	log/Log.h\
	log/SubsystemMap.h\
	mds/inode_backtrace.h\
	mds/flock.h\
	mds/locks.c\
	mds/locks.h\
        mds/Anchor.h\
        mds/AnchorClient.h\
        mds/AnchorServer.h\
        mds/CDentry.h\
        mds/CDir.h\
        mds/CInode.h\
        mds/Capability.h\
	mds/Dumper.h\
        mds/InoTable.h\
        mds/LocalLock.h\
        mds/Locker.h\
        mds/LogEvent.h\
        mds/LogSegment.h\
        mds/MDBalancer.h\
        mds/MDCache.h\
        mds/MDLog.h\
        mds/MDS.h\
        mds/MDSMap.h\
	mds/MDSTable.h\
	mds/MDSTableServer.h\
	mds/MDSTableClient.h\
	mds/Mutation.h\
        mds/Migrator.h\
	mds/Resetter.h\
        mds/ScatterLock.h\
        mds/Server.h\
        mds/SessionMap.h\
        mds/SimpleLock.h\
        mds/SnapClient.h\
        mds/SnapServer.h\
        mds/events/ECommitted.h\
        mds/events/EExport.h\
        mds/events/EFragment.h\
        mds/events/EImportFinish.h\
        mds/events/EImportStart.h\
        mds/events/EMetaBlob.h\
        mds/events/EOpen.h\
	mds/events/EResetJournal.h\
        mds/events/ESession.h\
        mds/events/ESessions.h\
        mds/events/ESlaveUpdate.h\
        mds/events/EString.h\
        mds/events/ESubtreeMap.h\
	mds/events/ETableClient.h\
	mds/events/ETableServer.h\
        mds/events/EUpdate.h\
        mds/mds_table_types.h\
        mds/mdstypes.h\
        mds/snap.h\
        messages/MAuth.h\
        messages/MAuthReply.h\
	messages/MCacheExpire.h\
        messages/MClientCaps.h\
        messages/MClientCapRelease.h\
        messages/MClientLease.h\
        messages/MClientReconnect.h\
        messages/MClientReply.h\
        messages/MClientRequest.h\
        messages/MClientRequestForward.h\
        messages/MClientSession.h\
        messages/MClientSnap.h\
        messages/MCommand.h\
        messages/MCommandReply.h\
        messages/MDentryLink.h\
        messages/MDentryUnlink.h\
        messages/MDirUpdate.h\
        messages/MDiscover.h\
        messages/MDiscoverReply.h\
        messages/MExportCaps.h\
        messages/MExportCapsAck.h\
        messages/MExportDir.h\
        messages/MExportDirAck.h\
        messages/MExportDirCancel.h\
        messages/MExportDirDiscover.h\
        messages/MExportDirDiscoverAck.h\
        messages/MExportDirFinish.h\
        messages/MExportDirNotify.h\
        messages/MExportDirNotifyAck.h\
        messages/MExportDirPrep.h\
        messages/MExportDirPrepAck.h\
        messages/MGenericMessage.h\
        messages/MGetPoolStats.h\
        messages/MGetPoolStatsReply.h\
        messages/MHeartbeat.h\
        messages/MInodeFileCaps.h\
        messages/MLock.h\
	messages/MLog.h\
	messages/MLogAck.h\
        messages/MMDSBeacon.h\
        messages/MMDSCacheRejoin.h\
	messages/MMDSLoadTargets.h\
	messages/MMDSFindIno.h\
	messages/MMDSFindInoReply.h\
        messages/MMDSFragmentNotify.h\
        messages/MMDSMap.h\
        messages/MMDSResolve.h\
        messages/MMDSResolveAck.h\
        messages/MMDSSlaveRequest.h\
        messages/MMDSTableRequest.h\
        messages/MMonCommand.h\
        messages/MMonCommandAck.h\
        messages/MMonElection.h\
        messages/MMonGetMap.h\
        messages/MMonGetVersion.h\
        messages/MMonGetVersionReply.h\
	messages/MMonGlobalID.h\
	messages/MMonJoin.h\
        messages/MMonMap.h\
        messages/MMonPaxos.h\
        messages/MMonProbe.h\
        messages/MMonSubscribe.h\
        messages/MMonSubscribeAck.h\
        messages/MOSDAlive.h\
        messages/MOSDBoot.h\
        messages/MOSDFailure.h\
        messages/MOSDMap.h\
        messages/MOSDOp.h\
        messages/MOSDOpReply.h\
	messages/MOSDPGBackfill.h\
        messages/MOSDPGCreate.h\
        messages/MOSDPGInfo.h\
        messages/MOSDPGLog.h\
        messages/MOSDPGMissing.h\
        messages/MOSDPGNotify.h\
        messages/MOSDPGQuery.h\
        messages/MOSDPGRemove.h\
	messages/MOSDPGScan.h\
        messages/MOSDPGTemp.h\
        messages/MOSDPGTrim.h\
        messages/MOSDPing.h\
	messages/MOSDRepScrub.h\
	messages/MOSDScrub.h\
        messages/MOSDSubOp.h\
        messages/MOSDSubOpReply.h\
        messages/MPGStats.h\
        messages/MPGStatsAck.h\
        messages/MPing.h\
	messages/MPoolOp.h\
	messages/MPoolOpReply.h\
        messages/MRemoveSnaps.h\
	messages/MRoute.h\
	messages/MForward.h\
        messages/MStatfs.h\
        messages/MStatfsReply.h\
        messages/MWatchNotify.h\
	messages/PaxosServiceMessage.h\
	mon/AuthMonitor.h\
        mon/Elector.h\
	mon/LogMonitor.h\
        mon/MDSMonitor.h\
	mon/MonmapMonitor.h\
        mon/MonCaps.h\
        mon/MonClient.h\
        mon/MonMap.h\
        mon/Monitor.h\
        mon/MonitorStore.h\
        mon/OSDMonitor.h\
        mon/PGMap.h\
        mon/PGMonitor.h\
        mon/Paxos.h\
        mon/PaxosService.h\
        mon/Session.h\
        mon/mon_types.h\
	mount/canonicalize.c\
	mount/mtab.c\
	msg/Accepter.h\
	msg/DispatchQueue.h\
        msg/Dispatcher.h\
        msg/Message.h\
        msg/Messenger.h\
	msg/Pipe.h\
        msg/SimpleMessenger.h\
        msg/msg_types.h\
	objclass/objclass.h\
	obsync/obsync\
	obsync/boto_tool\
	os/btrfs_ioctl.h\
	os/hobject.h \
	os/CollectionIndex.h\
        os/FileJournal.h\
        os/FileStore.h\
	os/FlatIndex.h\
	os/HashIndex.h\
	os/IndexManager.h\
        os/Journal.h\
        os/JournalingObjectStore.h\
	os/LFNIndex.h\
        os/ObjectStore.h\
	os/SequencerPosition.h\
        osd/Ager.h\
	osd/ClassHandler.h\
        osd/OSD.h\
        osd/OSDCap.h\
        osd/OSDMap.h\
        osd/ObjectVersioner.h\
	osd/OpRequest.h\
        osd/PG.h\
        osd/ReplicatedPG.h\
        osd/Watch.h\
        osd/osd_types.h\
        osdc/Blinker.h\
        osdc/Filer.h\
        osdc/Journaler.h\
        osdc/ObjectCacher.h\
        osdc/Objecter.h\
	osdc/WritebackHandler.h\
        perfglue/cpu_profiler.h\
        perfglue/heap_profiler.h\
	rgw/rgw_acl.h\
	rgw/rgw_acl_s3.h\
	rgw/rgw_acl_swift.h\
	rgw/rgw_xml.h\
	rgw/rgw_cache.h\
	rgw/rgw_common.h\
	rgw/rgw_formats.h\
	rgw/rgw_log.h\
	rgw/rgw_multi.h\
<<<<<<< HEAD
	rgw/rgw_gc.h\
=======
	rgw/rgw_multi_del.h\
>>>>>>> 0a1f4a97
	rgw/rgw_op.h\
	rgw/rgw_swift.h\
	rgw/rgw_swift_auth.h\
	rgw/rgw_rados.h\
	rgw/rgw_rest.h\
	rgw/rgw_rest_swift.h\
	rgw/rgw_rest_s3.h\
	rgw/rgw_tools.h\
	rgw/rgw_user.h\
	sample.ceph.conf\
	tools/common.h\
	test/osd/RadosModel.h\
	test/osd/Object.h\
	test/osd/TestOpStat.h\
	global/pidfile.h\
	common/sync_filesystem.h \
	test/encoding/types.h \
	test/system/cross_process_sem.h \
	test/system/st_rados_create_pool.h \
	test/system/st_rados_list_objects.h \
	test/system/st_rados_delete_objs.h \
	test/system/st_rados_delete_pool.h \
	test/system/st_rados_notify.h \
	test/system/st_rados_watch.h \
	test/system/systest_runnable.h \
	test/system/systest_settings.h \
	test/rados-api/test.h \
	test/unit.h \
	os/ObjectMap.h \
	os/DBObjectMap.h \
	os/KeyValueDB.h \
	os/LevelDBStore.h

if ENABLE_COVERAGE
COV_DIR = $(DESTDIR)$(libdir)/ceph/coverage
COV_FILES = $(srcdir)/*.gcno
COV_LIB_FILES = $(srcdir)/.libs/*.gcno
endif

install-coverage:
if ENABLE_COVERAGE
	-mkdir -p $(COV_DIR)/.libs
	-$(INSTALL_DATA) $(COV_FILES) $(COV_DIR)
	-$(INSTALL_DATA) $(COV_LIB_FILES) $(COV_DIR)/.libs
endif

uninstall-coverage:
if ENABLE_COVERAGE
	-rm $(COV_DIR)/*.gcno
	-rm $(COV_DIR)/.libs/*.gcno
	-rmdir -p $(COV_DIR)/.libs
	-rmdir -p $(COV_DIR)
endif

check-coverage:
if ENABLE_COVERAGE
	-test/coverage.sh -d $(srcdir) -o check-coverage make check
endif

install-data-local: install-coverage
	-mkdir -p $(DESTDIR)$(sysconfdir)/ceph
	-mkdir -p $(DESTDIR)$(localstatedir)/log/ceph
	-mkdir -p $(DESTDIR)$(localstatedir)/lib/ceph/tmp

uninstall-local: uninstall-coverage
	-rmdir -p $(DESTDIR)$(sysconfdir)/ceph/
	-rmdir -p $(DESTDIR)$(localstatedir)/log/ceph
	-rmdir -p $(DESTDIR)$(localstatedir)/lib/ceph/tmp

# if we are doing a debug build, tell make to actually build the debug
# targets
if WITH_DEBUG
bin_PROGRAMS += $(bin_DEBUGPROGRAMS)
endif


#
# coverity rules expect:
#  - cov-build to be in the path
#  - password in ~/coverity.build.pass.txt
#  - ability to scp into the ceph.com directory
#
project.tgz: clean
	rm -rf cov-int
	cov-build --dir cov-int make
	echo Sage Weil sage@newdream.net ceph >> README
	tar czvf project.tgz README cov-int
	rm -f README

coverity-submit:
	scp project.tgz ceph.com:/home/ceph_site/ceph.com/coverity/`git describe`.tgz
	curl --data "project=ceph&password=`cat ~/coverity.build.pass.txt`&email=sage@newdream.net&url=http://ceph.com/coverity/`git describe`.tgz" http://scan5.coverity.com/cgi-bin/submit_build.py<|MERGE_RESOLUTION|>--- conflicted
+++ resolved
@@ -315,11 +315,8 @@
 	rgw/rgw_formats.cc \
 	rgw/rgw_log.cc \
 	rgw/rgw_multi.cc \
-<<<<<<< HEAD
 	rgw/rgw_gc.cc \
-=======
 	rgw/rgw_multi_del.cc \
->>>>>>> 0a1f4a97
 	rgw/rgw_env.cc
 librgw_a_CFLAGS = ${CRYPTO_CFLAGS} ${AM_CFLAGS}
 librgw_a_CXXFLAGS = ${CRYPTO_CXXFLAGS} ${AM_CXXFLAGS}
@@ -1684,11 +1681,8 @@
 	rgw/rgw_formats.h\
 	rgw/rgw_log.h\
 	rgw/rgw_multi.h\
-<<<<<<< HEAD
 	rgw/rgw_gc.h\
-=======
 	rgw/rgw_multi_del.h\
->>>>>>> 0a1f4a97
 	rgw/rgw_op.h\
 	rgw/rgw_swift.h\
 	rgw/rgw_swift_auth.h\
