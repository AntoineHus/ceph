#ifndef CEPH_RGW_USER_H
#define CEPH_RGW_USER_H

#include <string>

#include "include/types.h"
#include "rgw_common.h"
#include "rgw_tools.h"

#include "rgw_rados.h"

#include "rgw_string.h"

#include "common/Formatter.h"
#include "rgw_formats.h"

using namespace std;

#define RGW_USER_ANON_ID "anonymous"

#define SECRET_KEY_LEN 40
#define PUBLIC_ID_LEN 20
#define RAND_SUBUSER_LEN 5

/**
 * A string wrapper that includes encode/decode functions
 * for easily accessing a UID in all forms
 */
struct RGWUID
{
  string user_id;
  void encode(bufferlist& bl) const {
    ::encode(user_id, bl);
  }
  void decode(bufferlist::iterator& bl) {
    ::decode(user_id, bl);
  }
};
WRITE_CLASS_ENCODER(RGWUID)

/**
 * Get the anonymous (ie, unauthenticated) user info.
 */
extern void rgw_get_anon_user(RGWUserInfo& info);

/**
 * verify that user is an actual user, and not the anonymous user
 */
extern bool rgw_user_is_authenticated(RGWUserInfo& info);
/**
 * Save the given user information to storage.
 * Returns: 0 on success, -ERR# on failure.
 */
extern int rgw_store_user_info(RGWRados *store, RGWUserInfo& info, RGWUserInfo *old_info,
                               RGWObjVersionTracker *objv_tracker, time_t mtime, bool exclusive);
/**
 * Given an email, finds the user info associated with it.
 * returns: 0 on success, -ERR# on failure (including nonexistence)
 */
extern int rgw_get_user_info_by_uid(RGWRados *store, string& user_id, RGWUserInfo& info,
                                    RGWObjVersionTracker *objv_tracker = NULL, time_t *pmtime = NULL);
/**
 * Given an swift username, finds the user info associated with it.
 * returns: 0 on success, -ERR# on failure (including nonexistence)
 */
extern int rgw_get_user_info_by_email(RGWRados *store, string& email, RGWUserInfo& info,
                                      RGWObjVersionTracker *objv_tracker = NULL, time_t *pmtime = NULL);
/**
 * Given an swift username, finds the user info associated with it.
 * returns: 0 on success, -ERR# on failure (including nonexistence)
 */
extern int rgw_get_user_info_by_swift(RGWRados *store, string& swift_name, RGWUserInfo& info,
                                      RGWObjVersionTracker *objv_tracker = NULL, time_t *pmtime = NULL);
/**
 * Given an access key, finds the user info associated with it.
 * returns: 0 on success, -ERR# on failure (including nonexistence)
 */
extern int rgw_get_user_info_by_access_key(RGWRados *store, string& access_key, RGWUserInfo& info,
                                           RGWObjVersionTracker *objv_tracker = NULL, time_t *pmtime = NULL);
/**
 * Given an RGWUserInfo, deletes the user and its bucket ACLs.
 */
extern int rgw_delete_user(RGWRados *store, RGWUserInfo& user, RGWObjVersionTracker& objv_tracker);
/**
 * Store a list of the user's buckets, with associated functinos.
 */

/*
 * remove the different indexes
 */
extern int rgw_remove_key_index(RGWRados *store, RGWAccessKey& access_key);
extern int rgw_remove_uid_index(RGWRados *store, string& uid);
extern int rgw_remove_email_index(RGWRados *store, string& email);
extern int rgw_remove_swift_name_index(RGWRados *store, string& swift_name);

/*
 * An RGWUser class along with supporting classes created
 * to support the creation of an RESTful administrative API
 */

extern void rgw_perm_to_str(uint32_t mask, char *buf, int len);
extern uint32_t rgw_str_to_perm(const char *str);

enum ObjectKeyType {
  KEY_TYPE_SWIFT,
  KEY_TYPE_S3,
  KEY_TYPE_UNDEFINED
};

enum RGWKeyPoolOp {
  GENERATE_KEY,
  MODIFY_KEY
};

enum RGWUserId {
  RGW_USER_ID,
  RGW_SWIFT_USERNAME,
  RGW_USER_EMAIL,
  RGW_ACCESS_KEY,
};

struct RGWUserAdminOpState {
  // user attributes
  RGWUserInfo info;
  std::string user_id;
  std::string user_email;
  std::string display_name;
  uint32_t max_buckets;
  __u8 suspended;
  __u8 system;
  std::string caps;
<<<<<<< HEAD
  RGWObjVersionTracker objv;
=======
  uint32_t op_mask;
>>>>>>> 4fb782c3

  // subuser attributes
  std::string subuser;
  uint32_t perm_mask;

  // key_attributes
  std::string id; // access key
  std::string key; // secret key
  int32_t key_type;

  // operation attributes
  bool existing_user;
  bool existing_key;
  bool existing_subuser;
  bool existing_email;
  bool subuser_specified;
  bool gen_secret;
  bool gen_access;
  bool gen_subuser;
  bool id_specified;
  bool key_specified;
  bool type_specified;
  bool purge_data;
  bool purge_keys;
  bool display_name_specified;
  bool user_email_specified;
  bool max_buckets_specified;
  bool perm_specified;
  bool op_mask_specified;
  bool caps_specified;
  bool suspension_op;
  bool system_specified;
  bool key_op;

  // req parameters
  bool populated;
  bool initialized;
  bool key_params_checked;
  bool subuser_params_checked;
  bool user_params_checked;

  void set_access_key(std::string& access_key) {
    if (access_key.empty())
      return;

    id = access_key;
    id_specified = true;
    gen_access = false;
    key_op = true;
  }
  void set_secret_key(std::string& secret_key) {
    if (secret_key.empty())
      return;

    key = secret_key;
    key_specified = true;
    gen_secret = false;
    key_op = true;
  }
  void set_user_id(std::string& id) {
    if (id.empty())
      return;

    user_id = id;
  }
  void set_user_email(std::string& email) {
    if (email.empty())
      return;

    user_email = email;
    user_email_specified = true;
  }
  void set_display_name(std::string& name) {
    if (name.empty())
      return;

    display_name = name;
    display_name_specified = true;
  }
  void set_subuser(std::string& _subuser) {
    if (_subuser.empty())
      return;

    size_t pos = _subuser.find(":");

    if (pos != string::npos) {
      user_id = _subuser.substr(0, pos);
      subuser = _subuser.substr(pos+1);
    } else {
      subuser = _subuser;
    }

    subuser_specified = true;
    gen_access = true;
  }
  void set_caps(std::string& _caps) {
    if (_caps.empty())
      return;

    caps = _caps;
    caps_specified = true;
  }
  void set_perm(uint32_t perm) {
    perm_mask = perm;
    perm_specified = true;
  }
  void set_op_mask(uint32_t mask) {
    op_mask = mask;
    op_mask_specified = true;
  }
  void set_key_type(int32_t type) {
    key_type = type;
    type_specified = true;
  }
  void set_suspension(__u8 is_suspended) {
    suspended = is_suspended;
    suspension_op = true;
  }
  void set_system(__u8 is_system) {
    system = is_system;
    system_specified = true;
  }
  void set_user_info(RGWUserInfo& user_info) {
    user_id = user_info.user_id;
    info = user_info;
  }
  void set_max_buckets(uint32_t mb) {
    max_buckets = mb;
    max_buckets_specified = true;
  }
  void set_gen_access() {
    gen_access = true;
    key_op = true;
  }
  void set_gen_secret() {
    gen_secret = true;
    key_op = true;
  }
  void set_generate_key() {
    if (id.empty())
      gen_access = true;
    if (key.empty())
      gen_secret = true;
    key_op = true;
  }
  void clear_generate_key() {
    gen_access = false;
    gen_secret = false;
  }
  void set_purge_keys() {
    purge_keys = true;
    key_op = true;
  }

  bool is_populated() { return populated; };
  bool is_initialized() { return initialized; };
  bool has_existing_user() { return existing_user; };
  bool has_existing_key() { return existing_key; };
  bool has_existing_subuser() { return existing_subuser; };
  bool has_existing_email() { return existing_email; };
  bool has_subuser() { return subuser_specified; };
  bool has_key_op() { return key_op; };
  bool has_caps_op() { return caps_specified; };
  bool has_suspension_op() { return suspension_op; };
  bool has_subuser_perm() { return perm_specified; };
  bool has_op_mask() { return op_mask_specified; };
  bool will_gen_access() { return gen_access; };
  bool will_gen_secret() { return gen_secret; };
  bool will_gen_subuser() { return gen_subuser; };
  bool will_purge_keys() { return purge_keys; };
  bool will_purge_data() { return purge_data; };
  bool will_generate_subuser() { return gen_subuser; };
  void set_populated() { populated = true; };
  void clear_populated() { populated = false; };
  void set_initialized() { initialized = true; };
  void set_existing_user(bool flag) { existing_user = flag; };
  void set_existing_key(bool flag) { existing_key = flag; };
  void set_existing_subuser(bool flag) { existing_subuser = flag; };
  void set_existing_email(bool flag) { existing_email = flag; };
  void set_purge_data(bool flag) { purge_data = flag; };
  void set_generate_subuser(bool flag) { gen_subuser = flag; };
  __u8 get_suspension_status() { return suspended; };
  int32_t get_key_type() {return key_type; };
  uint32_t get_subuser_perm() { return perm_mask; };
  uint32_t get_max_buckets() { return max_buckets; };
  uint32_t get_op_mask() { return op_mask; };

  std::string get_user_id() { return user_id; };
  std::string get_subuser() { return subuser; };
  std::string get_access_key() { return id; };
  std::string get_secret_key() { return key; };
  std::string get_caps() { return caps; };
  std::string get_user_email() { return user_email; };
  std::string get_display_name() { return display_name; };

  RGWUserInfo&  get_user_info() { return info; };

  map<std::string, RGWAccessKey> *get_swift_keys() { return &info.swift_keys; };
  map<std::string, RGWAccessKey> *get_access_keys() { return &info.access_keys; };
  map<std::string, RGWSubUser> *get_subusers() { return &info.subusers; };

  RGWUserCaps *get_caps_obj() { return &info.caps; };

  std::string build_default_swift_kid() {
    if (user_id.empty() || subuser.empty())
      return "";

    std::string kid = user_id;
    kid.append(":");
    kid.append(subuser);

    return kid;
  }

  std::string generate_subuser() {
    if (user_id.empty())
      return "";

    std::string generated_subuser = user_id;
    std::string rand_suffix;

    int sub_buf_size = RAND_SUBUSER_LEN + 1;
    char sub_buf[RAND_SUBUSER_LEN + 1];

    if (gen_rand_alphanumeric_upper(g_ceph_context, sub_buf, sub_buf_size) < 0)
      return "";

    rand_suffix = sub_buf;
    if (rand_suffix.empty())
      return "";

    generated_subuser.append(rand_suffix);
    subuser = generated_subuser;

    return generated_subuser;
  }

  RGWUserAdminOpState() : user_id(RGW_USER_ANON_ID), user_email(""), display_name(""), id(""), key ("")
  {
    max_buckets = RGW_DEFAULT_MAX_BUCKETS;
    key_type = -1;
    perm_mask = 0;
    suspended = 0;
<<<<<<< HEAD
    system = 0;
=======
    op_mask = 0;
>>>>>>> 4fb782c3

    existing_user = false;
    existing_key = false;
    existing_subuser = false;
    existing_email = false;
    subuser_specified = false;
    caps_specified = false;
    purge_keys = false;
    gen_secret = false;
    gen_access = false;
    gen_subuser = false;
    id_specified = false;
    key_specified = false;
    type_specified = false;
    purge_data = false;
    display_name_specified = false;
    user_email_specified = false;
    max_buckets_specified = false;
    perm_specified = false;
    op_mask_specified = false;
    suspension_op = false;
    key_op = false;
    populated = false;
    initialized = false;
    key_params_checked = false;
    subuser_params_checked = false;
    user_params_checked = false;
  }
};

class RGWUser;

class RGWAccessKeyPool
{
  RGWUser *user;

  std::map<std::string, int, ltstr_nocase> key_type_map;
  std::string user_id;
  RGWRados *store;

  map<std::string, RGWAccessKey> *swift_keys;
  map<std::string, RGWAccessKey> *access_keys;

  // we don't want to allow keys for the anonymous user or a null user
  bool keys_allowed;

private:
  int create_key(RGWUserAdminOpState& op_state, std::string *err_msg = NULL);
  int generate_key(RGWUserAdminOpState& op_state, std::string *err_msg = NULL);
  int modify_key(RGWUserAdminOpState& op_state, std::string *err_msg = NULL);

  int check_key_owner(RGWUserAdminOpState& op_state);
  bool check_existing_key(RGWUserAdminOpState& op_state);
  int check_op(RGWUserAdminOpState& op_state, std::string *err_msg = NULL);

  /* API Contract Fulfilment */
  int execute_add(RGWUserAdminOpState& op_state, std::string *err_msg, bool defer_save);
  int execute_remove(RGWUserAdminOpState& op_state, std::string *err_msg, bool defer_save);

  int add(RGWUserAdminOpState& op_state, std::string *err_msg, bool defer_save);
  int remove(RGWUserAdminOpState& op_state, std::string *err_msg, bool defer_save);
public:
  RGWAccessKeyPool(RGWUser* usr);
  ~RGWAccessKeyPool();

  int init(RGWUserAdminOpState& op_state);

  /* API Contracted Methods */
  int add(RGWUserAdminOpState& op_state, std::string *err_msg = NULL);
  int remove(RGWUserAdminOpState& op_state, std::string *err_msg = NULL);

  friend class RGWUser;
  friend class RGWSubUserPool;
};

class RGWSubUserPool
{
  RGWUser *user;

  string user_id;
  RGWRados *store;
  bool subusers_allowed;

  map<string, RGWSubUser> *subuser_map;

private:
  int check_op(RGWUserAdminOpState& op_state, std::string *err_msg = NULL);

  /* API Contract Fulfillment */
  int execute_add(RGWUserAdminOpState& op_state, std::string *err_msg, bool defer_save);
  int execute_remove(RGWUserAdminOpState& op_state, std::string *err_msg, bool defer_save);
  int execute_modify(RGWUserAdminOpState& op_state, std::string *err_msg, bool defer_save);

  int add(RGWUserAdminOpState& op_state, std::string *err_msg, bool defer_save);
  int remove(RGWUserAdminOpState& op_state, std::string *err_msg, bool defer_save);
  int modify(RGWUserAdminOpState& op_state, std::string *err_msg, bool defer_save);
public:
  RGWSubUserPool(RGWUser *user);
  ~RGWSubUserPool();

  bool exists(std::string subuser);
  int init(RGWUserAdminOpState& op_state);

  /* API contracted methods */
  int add(RGWUserAdminOpState& op_state, std::string *err_msg = NULL);
  int remove(RGWUserAdminOpState& op_state, std::string *err_msg = NULL);
  int modify(RGWUserAdminOpState& op_state, std::string *err_msg = NULL);

  friend class RGWUser;
};

class RGWUserCapPool
{
  RGWUserCaps *caps;
  bool caps_allowed;
  RGWUser *user;

private:
  int add(RGWUserAdminOpState& op_state, std::string *err_msg, bool defer_save);
  int remove(RGWUserAdminOpState& op_state, std::string *err_msg, bool defer_save);

public:
  RGWUserCapPool(RGWUser *user);
  ~RGWUserCapPool();

  int init(RGWUserAdminOpState& op_state);

  /* API contracted methods */
  int add(RGWUserAdminOpState& op_state, std::string *err_msg = NULL);
  int remove(RGWUserAdminOpState& op_state, std::string *err_msg = NULL);

  friend class RGWUser;
};

class RGWUser
{

private:
  RGWUserInfo old_info;
  RGWRados *store;

  string user_id;
  bool info_stored;

  void set_populated() { info_stored = true; };
  void clear_populated() { info_stored = false; };
  bool is_populated() { return info_stored; };

  int check_op(RGWUserAdminOpState&  req, std::string *err_msg);
  int update(RGWUserAdminOpState& op_state, std::string *err_msg);

  void clear_members();
  void init_default();

  /* API Contract Fulfillment */
  int execute_add(RGWUserAdminOpState& op_state, std::string *err_msg);
  int execute_remove(RGWUserAdminOpState& op_state, std::string *err_msg);
  int execute_modify(RGWUserAdminOpState& op_state, std::string *err_msg);

public:
  RGWUser();
  ~RGWUser();

  int init(RGWRados *storage, RGWUserAdminOpState& op_state);

  int init_storage(RGWRados *storage);
  int init(RGWUserAdminOpState& op_state);
  int init_members(RGWUserAdminOpState& op_state);

  RGWRados *get_store() { return store; };

  /* API Contracted Members */
  RGWUserCapPool caps;
  RGWAccessKeyPool keys;
  RGWSubUserPool subusers;

  /* API Contracted Methods */
  int add(RGWUserAdminOpState& op_state, std::string *err_msg = NULL);
  int remove(RGWUserAdminOpState& op_state, std::string *err_msg = NULL);

  /* remove an already populated RGWUser */
  int remove(std::string *err_msg = NULL);

  int modify(RGWUserAdminOpState& op_state, std::string *err_msg = NULL);

  /* retrieve info from an existing user in the RGW system */
  int info(RGWUserAdminOpState& op_state, RGWUserInfo& fetched_info, std::string *err_msg = NULL);

  /* info from an already populated RGWUser */
  int info (RGWUserInfo& fetched_info, std::string *err_msg = NULL);

  friend class RGWAccessKeyPool;
  friend class RGWSubUserPool;
  friend class RGWUserCapPool;
};

/* Wrapers for admin API functionality */

class RGWUserAdminOp_User
{
public:
  static int info(RGWRados *store,
                  RGWUserAdminOpState& op_state, RGWFormatterFlusher& flusher);

  static int create(RGWRados *store,
                  RGWUserAdminOpState& op_state, RGWFormatterFlusher& flusher);

  static int modify(RGWRados *store,
                  RGWUserAdminOpState& op_state, RGWFormatterFlusher& flusher);

  static int remove(RGWRados *store,
                  RGWUserAdminOpState& op_state, RGWFormatterFlusher& flusher);
};

class RGWUserAdminOp_Subuser
{
public:
  static int create(RGWRados *store,
                  RGWUserAdminOpState& op_state, RGWFormatterFlusher& flusher);

  static int modify(RGWRados *store,
                  RGWUserAdminOpState& op_state, RGWFormatterFlusher& flusher);

  static int remove(RGWRados *store,
                  RGWUserAdminOpState& op_state, RGWFormatterFlusher& flusher);
};

class RGWUserAdminOp_Key
{
public:
  static int create(RGWRados *store,
                  RGWUserAdminOpState& op_state, RGWFormatterFlusher& flusher);

  static int remove(RGWRados *store,
                  RGWUserAdminOpState& op_state, RGWFormatterFlusher& flusher);
};

class RGWUserAdminOp_Caps
{
public:
  static int add(RGWRados *store,
		  RGWUserAdminOpState& op_state, RGWFormatterFlusher& flusher);

  static int remove(RGWRados *store,
		  RGWUserAdminOpState& op_state, RGWFormatterFlusher& flusher);
};

class RGWMetadataManager;

extern void rgw_user_init(RGWMetadataManager *mm);

#endif<|MERGE_RESOLUTION|>--- conflicted
+++ resolved
@@ -129,11 +129,8 @@
   __u8 suspended;
   __u8 system;
   std::string caps;
-<<<<<<< HEAD
   RGWObjVersionTracker objv;
-=======
   uint32_t op_mask;
->>>>>>> 4fb782c3
 
   // subuser attributes
   std::string subuser;
@@ -377,11 +374,8 @@
     key_type = -1;
     perm_mask = 0;
     suspended = 0;
-<<<<<<< HEAD
     system = 0;
-=======
     op_mask = 0;
->>>>>>> 4fb782c3
 
     existing_user = false;
     existing_key = false;
